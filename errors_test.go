package duckdb

import (
	"context"
	"database/sql"
	"database/sql/driver"
	"errors"
	"strings"
	"testing"

	"github.com/stretchr/testify/require"
)

func testErrorInternal(t *testing.T, actual error, contains []string) {
	for _, msg := range contains {
		require.Contains(t, actual.Error(), msg)
	}

	levels := strings.Count(actual.Error(), driverErrMsg)
	require.Equal(t, 1, levels)
}

func testError(t *testing.T, actual error, contains ...string) {
	testErrorInternal(t, actual, contains)
}

func TestErrOpen(t *testing.T) {
	t.Run(errParseDSN.Error(), func(t *testing.T) {
		_, err := sql.Open("duckdb", ":mem ory:")
		testError(t, err, errParseDSN.Error())
	})

	t.Run(errOpen.Error(), func(t *testing.T) {
		_, err := sql.Open("duckdb", "?readonly")
		testError(t, err, errOpen.Error(), duckdbErrMsg)
	})

	t.Run(errSetConfig.Error(), func(t *testing.T) {
		_, err := sql.Open("duckdb", "?threads=NaN")
		testError(t, err, errSetConfig.Error())
	})

	t.Run("local config option", func(t *testing.T) {
		_, err := sql.Open("duckdb", "?schema=main")
		testError(t, err, errSetConfig.Error())
	})
}

func TestErrNestedMap(t *testing.T) {
	t.Parallel()
	db := openDB(t)

	var m Map
	err := db.QueryRow("SELECT MAP([MAP([1], [1]), MAP([2], [2])], ['a', 'e'])").Scan(&m)
	testError(t, err, errUnsupportedMapKeyType.Error())
	require.NoError(t, db.Close())
}

func TestErrAppender(t *testing.T) {
	t.Parallel()

	t.Run(errAppenderInvalidCon.Error(), func(t *testing.T) {
		var con driver.Conn
		_, err := NewAppenderFromConn(con, "", "test")
		testError(t, err, errAppenderInvalidCon.Error())
	})

	t.Run(errAppenderClosedCon.Error(), func(t *testing.T) {
		c, err := NewConnector("", nil)
		require.NoError(t, err)

		con, err := c.Connect(context.Background())
		require.NoError(t, err)
		require.NoError(t, con.Close())

		_, err = NewAppenderFromConn(con, "", "test")
		testError(t, err, errAppenderClosedCon.Error())
		require.NoError(t, c.Close())
	})

	t.Run(errAppenderCreation.Error(), func(t *testing.T) {
		c, err := NewConnector("", nil)
		require.NoError(t, err)

		con, err := c.Connect(context.Background())
		require.NoError(t, err)

		_, err = NewAppenderFromConn(con, "", "does_not_exist")
		testError(t, err, errAppenderCreation.Error(), duckdbErrMsg)
		require.NoError(t, con.Close())
		require.NoError(t, c.Close())
	})

	t.Run(errAppenderDoubleClose.Error(), func(t *testing.T) {
		c, err := NewConnector("", nil)
		require.NoError(t, err)

		_, err = sql.OpenDB(c).Exec(`CREATE TABLE tbl (i INTEGER)`)
		require.NoError(t, err)

		con, err := c.Connect(context.Background())
		require.NoError(t, err)

		a, err := NewAppenderFromConn(con, "", "tbl")
		require.NoError(t, err)
		cleanupAppender(t, c, con, a)

		err = a.Close()
		testError(t, err, errAppenderDoubleClose.Error())
	})

	t.Run(unsupportedTypeErrMsg, func(t *testing.T) {
		c, err := NewConnector("", nil)
		require.NoError(t, err)

		_, err = sql.OpenDB(c).Exec(`CREATE TABLE test (int_array INTEGER[2])`)
		require.NoError(t, err)

		con, err := c.Connect(context.Background())
		require.NoError(t, err)

		_, err = NewAppenderFromConn(con, "", "test")
		testError(t, err, errAppenderCreation.Error(), unsupportedTypeErrMsg)

		require.NoError(t, con.Close())
		require.NoError(t, c.Close())
	})

	t.Run(columnCountErrMsg, func(t *testing.T) {
		c, con, a := prepareAppender(t, `CREATE TABLE test (a VARCHAR, b VARCHAR)`)
		err := a.AppendRow("hello")
		testError(t, err, errAppenderAppendRow.Error(), columnCountErrMsg)
		cleanupAppender(t, c, con, a)
	})

	t.Run(errAppenderAppendAfterClose.Error(), func(t *testing.T) {
		c, con, a := prepareAppender(t, `CREATE TABLE test (str VARCHAR)`)
		require.NoError(t, a.Close())
		err := a.AppendRow("hello")
		testError(t, err, errAppenderAppendAfterClose.Error())
		require.NoError(t, con.Close())
		require.NoError(t, c.Close())
	})

	t.Run(errAppenderFlush.Error(), func(t *testing.T) {
		c, con, a := prepareAppender(t, `CREATE TABLE test (c1 INTEGER PRIMARY KEY)`)
		require.NoError(t, a.AppendRow(int32(1)))
		require.NoError(t, a.AppendRow(int32(1)))
		err := a.Flush()
		testError(t, err, errAppenderFlush.Error())
		err = a.Close()
		testError(t, err, errAppenderClose.Error())
		require.NoError(t, con.Close())
		require.NoError(t, c.Close())
	})

	t.Run(errAppenderClose.Error(), func(t *testing.T) {
		c, con, a := prepareAppender(t, `CREATE TABLE test (c1 INTEGER PRIMARY KEY)`)
		require.NoError(t, a.AppendRow(int32(1)))
		require.NoError(t, a.AppendRow(int32(1)))
		err := a.Close()
		testError(t, err, errAppenderClose.Error())
		require.NoError(t, con.Close())
		require.NoError(t, c.Close())
	})

	t.Run(errUnsupportedMapKeyType.Error(), func(t *testing.T) {
		c, con, a := prepareAppender(t, `CREATE TABLE test (m MAP(INT[], STRUCT(v INT)))`)
		err := a.AppendRow(nil)
		testError(t, err, errAppenderAppendRow.Error(), errUnsupportedMapKeyType.Error())
		cleanupAppender(t, c, con, a)
	})
}

func TestErrAppend(t *testing.T) {
	c, con, a := prepareAppender(t, `CREATE TABLE test (id BIGINT, str VARCHAR)`)

	err := a.AppendRow("hello", "world")
	testError(t, err, errAppenderAppendRow.Error(), castErrMsg)
	err = a.AppendRow(false, 42)
	testError(t, err, errAppenderAppendRow.Error(), castErrMsg)

	cleanupAppender(t, c, con, a)
}

func TestErrAppendDecimal(t *testing.T) {
	c, con, a := prepareAppender(t, `CREATE TABLE test (d DECIMAL(8, 2))`)

	err := a.AppendRow(Decimal{Width: 9, Scale: 2})
	testError(t, err, errAppenderAppendRow.Error(), castErrMsg)
	err = a.AppendRow(Decimal{Width: 8, Scale: 3})
	testError(t, err, errAppenderAppendRow.Error(), castErrMsg)

	cleanupAppender(t, c, con, a)
}

func TestErrAppendEnum(t *testing.T) {
	c, con, a := prepareAppender(t, testTypesEnumSQL+";"+`CREATE TABLE test (e my_enum)`)
	err := a.AppendRow("3")
	testError(t, err, errAppenderAppendRow.Error(), castErrMsg)
	cleanupAppender(t, c, con, a)
}

func TestErrAppendSimpleStruct(t *testing.T) {
	c, con, a := prepareAppender(t, `
		CREATE TABLE test (
			simple_struct STRUCT(A INT, B VARCHAR)
		)`)

	err := a.AppendRow(1)
	testError(t, err, errAppenderAppendRow.Error(), castErrMsg)
	err = a.AppendRow("hello")
	testError(t, err, errAppenderAppendRow.Error(), castErrMsg)

	type other struct {
		S string
		I int
	}
	err = a.AppendRow(other{"hello", 1})
	testError(t, err, errAppenderAppendRow.Error(), structFieldErrMsg)

	err = a.AppendRow(
		wrappedSimpleStruct{
			"hello there",
			simpleStruct{A: 0, B: "one billion ducks"},
		},
	)
	testError(t, err, errAppenderAppendRow.Error(), castErrMsg)

	err = a.AppendRow(
		wrappedStruct{
			"hello there",
			simpleStruct{A: 0, B: "one billion ducks"},
		},
	)
	testError(t, err, errAppenderAppendRow.Error(), structFieldErrMsg)

	cleanupAppender(t, c, con, a)
}

func TestErrAppendStruct(t *testing.T) {
	c, con, a := prepareAppender(t, `
		CREATE TABLE test (
			mix STRUCT(A STRUCT(L VARCHAR[]), B STRUCT(L INT[])[])
		)`)

	err := a.AppendRow(simpleStruct{1, "hello"})
	testError(t, err, errAppenderAppendRow.Error(), castErrMsg)
	cleanupAppender(t, c, con, a)
}

func TestErrAppendList(t *testing.T) {
	c, con, a := prepareAppender(t, `CREATE TABLE test(intSlice INT[])`)

	err := a.AppendRow([]string{"foo", "bar", "baz"})
	testError(t, err, errAppenderAppendRow.Error(), castErrMsg)
	err = a.AppendRow([][]int32{{1, 2, 3}, {4, 5, 6}})
	testError(t, err, errAppenderAppendRow.Error(), castErrMsg)

	cleanupAppender(t, c, con, a)
}

func TestErrAppendStructWithList(t *testing.T) {
	c, con, a := prepareAppender(t, `CREATE TABLE test (struct_with_list STRUCT(L INT[]))`)

	err := a.AppendRow([]int32{1, 2, 3})
	testError(t, err, errAppenderAppendRow.Error(), castErrMsg)
	l := struct{ L []string }{L: []string{"a", "b", "c"}}
	testError(t, a.AppendRow(l), errAppenderAppendRow.Error(), castErrMsg)

	cleanupAppender(t, c, con, a)
}

func TestErrAppendNestedStruct(t *testing.T) {
	c, con, a := prepareAppender(t, `
		CREATE TABLE test (
			wrapped_simple_struct STRUCT(A VARCHAR, B STRUCT(A INT, B VARCHAR)),
		)`)

	err := a.AppendRow(simpleStruct{1, "hello"})
	testError(t, err, errAppenderAppendRow.Error(), castErrMsg)

	cleanupAppender(t, c, con, a)
}

func TestErrAppendNestedList(t *testing.T) {
	c, con, a := prepareAppender(t, `CREATE TABLE test(int_slice INT[][][])`)

	err := a.AppendRow([]int32{1, 2, 3})
	testError(t, err, errAppenderAppendRow.Error(), castErrMsg)
	err = a.AppendRow(1)
	testError(t, err, errAppenderAppendRow.Error(), castErrMsg)
	err = a.AppendRow([][]int32{{1, 2, 3}, {4, 5, 6}})
	testError(t, err, errAppenderAppendRow.Error(), castErrMsg)

	cleanupAppender(t, c, con, a)
}

func TestErrAPISetValue(t *testing.T) {
	t.Parallel()

	var chunk DataChunk
	err := chunk.SetValue(1, 42, "hello")
	testError(t, err, errAPI.Error(), columnCountErrMsg)
}

func TestErrPrimitiveTypeInfo(t *testing.T) {
	t.Parallel()

	var incorrectTypes []Type
	incorrectTypes = append(incorrectTypes, TYPE_DECIMAL, TYPE_ENUM, TYPE_LIST, TYPE_STRUCT, TYPE_MAP)

	for _, incorrect := range incorrectTypes {
		_, err := PrimitiveTypeInfo(incorrect)
		testError(t, err, errAPI.Error(), tryOtherFuncErrMsg)
	}

	var unsupportedTypes []Type
	for k := range unsupportedTypeToStringMap {
		unsupportedTypes = append(unsupportedTypes, k)
	}

	for _, unsupported := range unsupportedTypes {
		_, err := PrimitiveTypeInfo(unsupported)
		testError(t, err, errAPI.Error(), unsupportedTypeErrMsg)
	}
}

func TestErrNestedTypeInfo(t *testing.T) {
	t.Parallel()

	// ENUM
	var emptyNames []string
	_, err := EnumTypeInfo(emptyNames)
	testError(t, err, errAPI.Error(), errEmptySlice.Error())

	// LIST
	var invalidInfo TypeInfo
	_, err = ListTypeInfo(invalidInfo)
	testError(t, err, errAPI.Error(), errInvalidChildType.Error())

	// STRUCT
	validInfo, err := PrimitiveTypeInfo(TYPE_BIGINT)
	require.NoError(t, err)

	names := []string{"hello", "world"}
	childInfos := []TypeInfo{validInfo}
	var emptyInfos []TypeInfo

	_, err = StructTypeInfo(emptyInfos, names)
	testError(t, err, errAPI.Error(), errEmptySlice.Error())
	_, err = StructTypeInfo(childInfos, emptyNames)
	testError(t, err, errAPI.Error(), errEmptySlice.Error())

	_, err = StructTypeInfo(childInfos, names)
	testError(t, err, errAPI.Error(), structFieldCountErrMsg)

	invalidNames := []string{""}
	invalidInfos := []TypeInfo{invalidInfo, invalidInfo}

	_, err = StructTypeInfo(invalidInfos, names)
	testError(t, err, errAPI.Error(), errInvalidChildType.Error())
	_, err = StructTypeInfo(childInfos, invalidNames)
	testError(t, err, errAPI.Error(), errEmptyName.Error())

	// MAP
	_, err = MapTypeInfo(invalidInfo, validInfo)
	testError(t, err, errAPI.Error(), errInvalidKeyType.Error())
	_, err = MapTypeInfo(validInfo, invalidInfo)
	testError(t, err, errAPI.Error(), errInvalidValueType.Error())
}

func TestDuckDBErrors(t *testing.T) {
	db := openDB(t)
	createTable(db, t, `CREATE TABLE duckdb_error_test(bar VARCHAR UNIQUE, baz INT32, u_1 UNION("string" VARCHAR))`)
	_, err := db.Exec(`INSERT INTO duckdb_error_test(bar, baz) VALUES ('bar', 0)`)
	require.NoError(t, err)

	testCases := []struct {
		tpl    string
		errTyp ErrorType
	}{
		{
			tpl:    `SELECT * FROM not_exist WHERE baz=0`,
			errTyp: ErrorTypeCatalog,
		},
		{
			tpl:    `SELECT * FROM duckdb_error_test WHERE col=?`,
			errTyp: ErrorTypeBinder,
		},
		{
			tpl:    `SELEC * FROM duckdb_error_test baz=0`,
			errTyp: ErrorTypeParser,
		},
		{
			tpl:    `INSERT INTO duckdb_error_test(bar, baz) VALUES ('bar', 1)`,
			errTyp: ErrorTypeConstraint,
		},
		{
			tpl:    `INSERT INTO duckdb_error_test(bar, baz) VALUES ('foo', 18446744073709551615)`,
			errTyp: ErrorTypeConversion,
		},
		{
			tpl:    `INSTALL not_exist`,
			errTyp: ErrorTypeHTTP,
		},
		{
			tpl:    `LOAD not_exist`,
			errTyp: ErrorTypeIO,
		},
		{
			tpl:    `SELECT array_length(array_value(array_value(1, 2, 2), array_value(3, 4, 3)), 3)`,
			errTyp: ErrorTypeOutOfRange,
		},
		{
			tpl:    `SELECT '010110'::BIT & '11000'::BIT`,
			errTyp: ErrorTypeInvalidInput,
		},
		{
			tpl:    `SET external_threads=-1`,
			errTyp: ErrorTypeSyntax,
		},
		{
			tpl:    `CREATE UNIQUE INDEX idx ON duckdb_error_test(u_1)`,
			errTyp: ErrorTypeInvalidType,
		},
	}
	for _, tc := range testCases {
		_, err = db.Exec(tc.tpl)
		var de *Error
		ok := errors.As(err, &de)
		if !ok {
			require.Fail(t, "error type is not (*duckdb.Error)", "tql: %s\ngot: %#v", tc.tpl, err)
		}
		require.Equal(t, de.Type, tc.errTyp, "tpl: %s\nactual error msg: %s", tc.tpl, de.Msg)
	}

	require.NoError(t, db.Close())
}

func TestDuckDBErrorsCornerCases(t *testing.T) {
	testCases := []*Error{
		{
			Msg:  "",
			Type: ErrorTypeInvalid,
		},
		{
			Msg:  "Unknown",
			Type: ErrorTypeInvalid,
		},
		{
			Msg:  "Error: xxx",
			Type: ErrorTypeUnknownType,
		},
<<<<<<< HEAD
		// Prefix testing.
=======
		// next 3 cases for the prefix testing
>>>>>>> 61ee2b45
		{
			Msg:  "Invalid Error: xxx",
			Type: ErrorTypeInvalid,
		},
		{
			Msg:  "Invalid Input Error: xxx",
			Type: ErrorTypeInvalidInput,
		},
		{
			Msg:  "Invalid Configuration Error: xxx",
			Type: ErrorTypeInvalidConfiguration,
		},
	}

	for _, tc := range testCases {
		var err *Error
		errors.As(getDuckDBError(tc.Msg), &err)
		require.Equal(t, tc, err)
	}
}

type wrappedDuckDBError struct {
	e *Error
}

func (w *wrappedDuckDBError) Error() string {
	return w.e.Error()
}

func (w *wrappedDuckDBError) Unwrap() error {
	return w.e
}

func TestGetDuckDBErrorIs(t *testing.T) {
	const errMsg = "Out of Range Error: Overflow"
	outOfRangeErr1 := &Error{
		Type: ErrorTypeOutOfRange,
		Msg:  errMsg,
	}
	outOfRangeErr1Copy := &Error{
		Type: ErrorTypeOutOfRange,
		Msg:  errMsg,
	}
	outOfRangeErr2 := &Error{
		Type: ErrorTypeOutOfRange,
		Msg:  "Out of Range Error: array_length dimension '3' out of range (min: '1', max: '2')",
	}
	invalidInputErr := &Error{
		Type: ErrorTypeInvalidInput,
		Msg:  "Invalid Input Error: Map keys can not be NULL",
	}

	require.ErrorIs(t, outOfRangeErr1, outOfRangeErr1)
	require.ErrorIs(t, outOfRangeErr1Copy, outOfRangeErr1)
	require.ErrorIs(t, &wrappedDuckDBError{outOfRangeErr1Copy}, outOfRangeErr1)
	require.Equal(t, false, errors.Is(outOfRangeErr2, outOfRangeErr1))
	require.Equal(t, false, errors.Is(invalidInputErr, outOfRangeErr1))
	require.Equal(t, false, errors.Is(errors.New(errMsg), outOfRangeErr1))
}<|MERGE_RESOLUTION|>--- conflicted
+++ resolved
@@ -452,11 +452,7 @@
 			Msg:  "Error: xxx",
 			Type: ErrorTypeUnknownType,
 		},
-<<<<<<< HEAD
 		// Prefix testing.
-=======
-		// next 3 cases for the prefix testing
->>>>>>> 61ee2b45
 		{
 			Msg:  "Invalid Error: xxx",
 			Type: ErrorTypeInvalid,
