--- conflicted
+++ resolved
@@ -10,11 +10,6 @@
 
 // FIXME: More replacement scan tests, also failure paths.
 func TestReplacementScan(t *testing.T) {
-<<<<<<< HEAD
-	defer VerifyAllocationCounters()
-
-=======
->>>>>>> 4eb179fc
 	c := newConnectorWrapper(t, ``, func(execer driver.ExecerContext) error {
 		return nil
 	})
