package duckdb

import (
	"context"
	"database/sql"
	"database/sql/driver"
	"encoding/json"
	"errors"
	"fmt"
	"math"
<<<<<<< HEAD
	"math/rand"
=======
	"math/big"
>>>>>>> 655bbd44
	"reflect"
	"testing"
	"time"

	"github.com/google/uuid"
	"github.com/stretchr/testify/assert"
	"github.com/stretchr/testify/require"
)

func TestOpen(t *testing.T) {
	t.Parallel()

	t.Run("without config", func(t *testing.T) {
		db := openDB(t)
		defer db.Close()
		require.NotNil(t, db)
	})

	t.Run("with config", func(t *testing.T) {
		db, err := sql.Open("duckdb", "?access_mode=read_write&threads=4")
		require.NoError(t, err)
		defer db.Close()

		var (
			accessMode string
			threads    int64
		)
		res := db.QueryRow("SELECT current_setting('access_mode'), current_setting('threads')")
		require.NoError(t, res.Scan(&accessMode, &threads))
		require.Equal(t, int64(4), threads)
		require.Equal(t, "read_write", accessMode)
	})

	t.Run("with invalid config", func(t *testing.T) {
		_, err := sql.Open("duckdb", "?threads=NaN")

		if !errors.Is(err, prepareConfigError) {
			t.Fatal("invalid config should not be accepted")
		}
	})
}

func TestConnPool(t *testing.T) {
	db := openDB(t)
	db.SetMaxOpenConns(2) // set connection pool size greater than 1
	defer db.Close()
	createTable(db, t)

	// Get two separate connections and check they're consistent
	conn1, err := db.Conn(context.Background())
	require.NoError(t, err)
	conn2, err := db.Conn(context.Background())
	require.NoError(t, err)

	res, err := conn1.ExecContext(context.Background(), "INSERT INTO foo VALUES ('lala', ?), ('lalo', ?)", 12345, 1234)
	require.NoError(t, err)
	ra, err := res.RowsAffected()
	require.NoError(t, err)
	require.Equal(t, int64(2), ra)

	require.NoError(t, err)
	rows, err := conn1.QueryContext(context.Background(), "select bar from foo limit 1")
	require.NoError(t, err)
	require.True(t, rows.Next())
	rows.Close()

	require.NoError(t, err)
	rows, err = conn2.QueryContext(context.Background(), "select bar from foo limit 1")
	require.NoError(t, err)
	require.True(t, rows.Next())
	rows.Close()

	err = conn1.Close()
	require.NoError(t, err)
	err = conn2.Close()
	require.NoError(t, err)
}

func TestConnInit(t *testing.T) {
	connector, err := NewConnector("", func(execer driver.ExecerContext) error {
		bootQueries := []string{
			"INSTALL 'json'",
			"LOAD 'json'",
		}

		for _, qry := range bootQueries {
			_, err := execer.ExecContext(context.Background(), qry, nil)
			if err != nil {
				return err
			}
		}
		return nil
	})
	require.NoError(t, err)
	db := sql.OpenDB(connector)
	db.SetMaxOpenConns(2) // set connection pool size greater than 1
	defer db.Close()

	// Get two separate connections and check they're consistent
	conn1, err := db.Conn(context.Background())
	require.NoError(t, err)
	conn2, err := db.Conn(context.Background())
	require.NoError(t, err)

	res, err := conn1.ExecContext(context.Background(), "CREATE TABLE example (j JSON)")
	require.NoError(t, err)
	ra, err := res.RowsAffected()
	require.NoError(t, err)
	require.Equal(t, int64(0), ra)

	res, err = conn2.ExecContext(context.Background(), "INSERT INTO example VALUES(' { \"family\": \"anatidae\", \"species\": [ \"duck\", \"goose\", \"swan\", null ] }')")
	require.NoError(t, err)
	ra, err = res.RowsAffected()
	require.NoError(t, err)
	require.Equal(t, int64(1), ra)

	require.NoError(t, err)
	rows, err := conn1.QueryContext(context.Background(), "SELECT json_valid(j) FROM example")
	require.NoError(t, err)
	require.True(t, rows.Next())
	rows.Close()

	require.NoError(t, err)
	rows, err = conn2.QueryContext(context.Background(), "SELECT json_valid(j) FROM example")
	require.NoError(t, err)
	require.True(t, rows.Next())
	rows.Close()

	err = conn1.Close()
	require.NoError(t, err)
	err = conn2.Close()
	require.NoError(t, err)
}

func TestExec(t *testing.T) {
	t.Parallel()
	db := openDB(t)
	defer db.Close()
	require.NotNil(t, createTable(db, t))
}

func TestQuery(t *testing.T) {
	t.Parallel()
	db := openDB(t)
	defer db.Close()
	createTable(db, t)

	t.Run("simple", func(t *testing.T) {
		res, err := db.Exec("INSERT INTO foo VALUES ('lala', ?), ('lalo', ?)", 12345, 1234)
		require.NoError(t, err)
		ra, err := res.RowsAffected()
		require.NoError(t, err)
		require.Equal(t, int64(2), ra)

		rows, err := db.Query("SELECT bar, baz FROM foo WHERE baz > ?", 12344)
		require.NoError(t, err)
		defer rows.Close()

		found := false
		for rows.Next() {
			var (
				bar string
				baz int
			)
			err := rows.Scan(&bar, &baz)
			require.NoError(t, err)
			if bar != "lala" || baz != 12345 {
				t.Errorf("wrong values for bar [%s] and baz [%d]", bar, baz)
			}
			found = true
		}

		require.True(t, found, "could not find row")
	})

	t.Run("large number of rows", func(t *testing.T) {
		_, err := db.Exec("CREATE TABLE integers AS SELECT * FROM range(0, 100000, 1) t(i);")
		require.NoError(t, err)

		rows, err := db.Query("SELECT i FROM integers ORDER BY i ASC")
		require.NoError(t, err)
		defer rows.Close()

		expected := 0
		for rows.Next() {
			var i int
			require.NoError(t, rows.Scan(&i))
			assert.Equal(t, expected, i)
			expected++
		}
	})

	t.Run("wrong syntax", func(t *testing.T) {
		_, err := db.Query("select * from tbl col=?", 1)
		require.Error(t, err, "should return error with invalid syntax")
	})

	t.Run("missing parameter", func(t *testing.T) {
		_, err := db.Query("select * from tbl col=?")
		require.Error(t, err, "should return error with missing parameters")
	})

	t.Run("null", func(t *testing.T) {
		var s *int
		require.NoError(t, db.QueryRow("select null").Scan(&s))
		require.Nil(t, s)
	})
}

func TestStruct(t *testing.T) {
	t.Parallel()
	db := openDB(t)
	defer db.Close()
	createTable(db, t)

	t.Run("scan single struct", func(t *testing.T) {
		row := db.QueryRow("SELECT {'x': 1, 'y': 2}")

		type point struct {
			X int
			Y int
		}

		want := Composite[point]{
			point{1, 2},
		}

		var result Composite[point]
		require.NoError(t, row.Scan(&result))
		require.Equal(t, want, result)
	})

	t.Run("scan slice of structs", func(t *testing.T) {
		_, err := db.Exec("INSERT INTO foo VALUES('lala', ?), ('lala', ?), ('lalo', 42), ('lalo', 43)", 12345, 12346)
		require.NoError(t, err)

		type row struct {
			Bar string
			Baz int
		}

		want := []Composite[row]{
			{row{"lalo", 42}},
			{row{"lalo", 43}},
			{row{"lala", 12345}},
			{row{"lala", 12346}},
		}

		rows, err := db.Query("SELECT ROW(bar, baz) FROM foo ORDER BY baz")
		require.NoError(t, err)
		defer rows.Close()

		var result []Composite[row]
		for rows.Next() {
			var res Composite[row]
			err := rows.Scan(&res)
			require.NoError(t, err)
			result = append(result, res)
		}
		require.Equal(t, want, result)
	})
}

func TestMap(t *testing.T) {
	t.Parallel()
	db := openDB(t)
	defer db.Close()

	t.Run("select map", func(t *testing.T) {
		var m Map
		require.NoError(t, db.QueryRow("SELECT map(['foo', 'bar'], ['a', 'e'])").Scan(&m))
		require.Equal(t, Map{
			"foo": "a",
			"bar": "e",
		}, m)
	})

	t.Run("insert map", func(t *testing.T) {
		tests := []struct {
			sqlType string
			input   Map
		}{
			// {
			// 	"MAP(VARCHAR, VARCHAR)",
			// 	Map{"foo": "bar"},
			// },
			// {
			// 	"MAP(INTEGER, VARCHAR)",
			// 	Map{int32(1): "bar"},
			// },
			// {
			// 	"MAP(VARCHAR, BIGINT)",
			// 	Map{"foo": int64(2)},
			// },
			// {
			// 	"MAP(VARCHAR, BOOLEAN)",
			// 	Map{"foo": true},
			// },
			// {
			// 	"MAP(DOUBLE, VARCHAR)",
			// 	Map{1.1: "foobar"},
			// },
		}
		for i, test := range tests {
			_, err := db.Exec(fmt.Sprintf("CREATE TABLE map_test_%d(properties %s)", i, test.sqlType))
			require.NoError(t, err)

			_, err = db.Exec(fmt.Sprintf("INSERT INTO map_test_%d VALUES(?)", i), test.input)
			require.NoError(t, err, test.input)

			var m Map
			require.NoError(t, db.QueryRow(fmt.Sprintf("SELECT properties FROM map_test_%d", i)).Scan(&m))
			require.Equal(t, test.input, m)
		}
	})
}

func TestList(t *testing.T) {
	t.Parallel()
	db := openDB(t)
	defer db.Close()

	t.Run("integer list", func(t *testing.T) {
		const n = 1000
		var row Composite[[]int]
		require.NoError(t, db.QueryRow("SELECT range(0, ?, 1)", n).Scan(&row))
		require.Equal(t, n, len(row.Get()))
		for i := 0; i < n; i++ {
			require.Equal(t, i, row.Get()[i])
		}
	})
}

func TestDecimal(t *testing.T) {
	t.Parallel()
	db := openDB(t)
	defer db.Close()

	t.Run("decimal widths", func(t *testing.T) {
		for i := 1; i <= 38; i++ {
			var f float64 = 999
			require.NoError(t, db.QueryRow(fmt.Sprintf("SELECT 0::DECIMAL(%d, 1)", i)).Scan(&f))
			require.Equal(t, float64(0), f)
		}
	})

	t.Run("multiple rows", func(t *testing.T) {
		rows, err := db.Query(`SELECT * FROM (VALUES
			(1.23 :: DECIMAL(3, 2)),
			(123.45 :: DECIMAL(5, 2)),
			(123456789.01 :: DECIMAL(11, 2)),
			(1234567890123456789.234 :: DECIMAL(22, 3)),
		) v
		ORDER BY v ASC`)
		require.NoError(t, err)
		defer rows.Close()

		want := []float64{1.23, 123.45, 123456789.01, 1234567890123456789.234}
		i := 0
		for rows.Next() {
			var fs float64
			require.NoError(t, rows.Scan(&fs))
			require.Equal(t, want[i], fs)
			i++
		}
	})

	t.Run("huge decimal", func(t *testing.T) {
		var f float64
		require.NoError(t, db.QueryRow("SELECT 123456789.01234567890123456789 :: DECIMAL(38, 20)").Scan(&f))
		require.True(t, math.Abs(float64(123456789.01234567890123456789)-f) < 0.0000001)
	})
}

func TestUUID(t *testing.T) {
	t.Parallel()

	db := openDB(t)
	defer db.Close()

	_, err := db.Exec("CREATE TABLE uuid_test(uuid UUID)")
	require.NoError(t, err)

	tests := []uuid.UUID{
		uuid.New(),
		uuid.Nil,
		uuid.MustParse("80000000-0000-0000-0000-200000000000"),
	}
	for _, v := range tests {
		_, err := db.Exec("INSERT INTO uuid_test VALUES(?)", v)
		require.NoError(t, err)

		var uuid uuid.UUID
		require.NoError(t, db.QueryRow("SELECT uuid FROM uuid_test WHERE uuid = ?", v).Scan(&uuid))
		require.Equal(t, v, uuid)

		require.NoError(t, db.QueryRow("SELECT ?", v).Scan(&uuid))
		require.Equal(t, v, uuid)

		require.NoError(t, db.QueryRow("SELECT ?::uuid", v).Scan(&uuid))
		require.Equal(t, v, uuid)
	}
}

func TestENUMs(t *testing.T) {
	t.Parallel()

	db := openDB(t)
	defer db.Close()

	_, err := db.Exec("CREATE TYPE element AS ENUM ('Sea', 'Air', 'Land')")
	require.NoError(t, err)

	_, err = db.Exec("CREATE TABLE vehicles (name text, environment element)")
	require.NoError(t, err)

	_, err = db.Exec("INSERT INTO vehicles VALUES (?, ?), (?, ?)", "Aircraft", "Air", "Boat", "Sea")
	require.NoError(t, err)

	var name string
	var env string
	require.NoError(t, db.QueryRow("SELECT name, CAST(environment AS text) FROM vehicles WHERE environment = ?", "Air").Scan(&name, &env))
	require.Equal(t, "Aircraft", name)
	require.Equal(t, "Air", env)
}

func TestHugeInt(t *testing.T) {
	t.Parallel()
	db := openDB(t)
	defer db.Close()

	t.Run("scan hugeint", func(t *testing.T) {
		tests := []string{
			"0",
			"1",
			"-1",
			"9223372036854775807",
			"-9223372036854775808",
			"170141183460469231731687303715884105727",
			"-170141183460469231731687303715884105727",
		}
		for _, expected := range tests {
			t.Run(expected, func(t *testing.T) {
				var res *big.Int
				err := db.QueryRow(fmt.Sprintf("SELECT %s::HUGEINT", expected)).Scan(&res)
				require.NoError(t, err)
				require.Equal(t, expected, res.String())
			})
		}
	})

	t.Run("bind hugeint", func(t *testing.T) {
		_, err := db.Exec("CREATE TABLE hugeint_test (number HUGEINT)")
		require.NoError(t, err)

		val := big.NewInt(1)
		val.SetBit(val, 101, 1)
		_, err = db.Exec("INSERT INTO hugeint_test VALUES(?)", val)
		require.NoError(t, err)

		var res *big.Int
		err = db.QueryRow("SELECT number FROM hugeint_test WHERE number = ?", val).Scan(&res)
		require.NoError(t, err)
		require.Equal(t, val.String(), res.String())

		tooHuge := big.NewInt(1)
		tooHuge.SetBit(tooHuge, 129, 1)
		_, err = db.Exec("INSERT INTO hugeint_test VALUES(?)", tooHuge)
		require.Error(t, err)
		require.Contains(t, err.Error(), "too big")
	})
}

func TestVarchar(t *testing.T) {
	t.Parallel()
	db := openDB(t)
	defer db.Close()

	var s string

	t.Run("size is smaller than 12", func(t *testing.T) {
		require.NoError(t, db.QueryRow("select 'inline'").Scan(&s))
		require.Equal(t, "inline", s)
	})

	t.Run("size is exactly 12", func(t *testing.T) {
		require.NoError(t, db.QueryRow("select 'inlineSize12'").Scan(&s))
		require.Equal(t, "inlineSize12", s)
	})

	t.Run("size is 13", func(t *testing.T) {
		require.NoError(t, db.QueryRow("select 'inlineSize13_'").Scan(&s))
		require.Equal(t, "inlineSize13_", s)
	})

	t.Run("size is greater than 12", func(t *testing.T) {
		const q = "uninlined string that is greater than 12 bytes long"
		require.NoError(t, db.QueryRow(fmt.Sprintf("SELECT '%s'", q)).Scan(&s))
		require.Equal(t, q, s)
	})
}

func TestBlob(t *testing.T) {
	t.Parallel()
	db := openDB(t)
	defer db.Close()

	var bytes []byte

	t.Run("select as string", func(t *testing.T) {
		require.NoError(t, db.QueryRow("SELECT 'AB'::BLOB;").Scan(&bytes))
		require.Equal(t, "AB", string(bytes))
	})

	t.Run("select as hex", func(t *testing.T) {
		require.NoError(t, db.QueryRow("SELECT '\\xAA'::BLOB").Scan(&bytes))
		require.Equal(t, []byte{0xAA}, bytes)
	})
}

func TestBoolean(t *testing.T) {
	t.Parallel()
	db := openDB(t)
	defer db.Close()

	var res bool

	t.Run("scan", func(t *testing.T) {
		require.NoError(t, db.QueryRow("SELECT true").Scan(&res))
		require.Equal(t, true, res)

		require.NoError(t, db.QueryRow("SELECT false").Scan(&res))
		require.Equal(t, false, res)
	})

	t.Run("bind", func(t *testing.T) {
		require.NoError(t, db.QueryRow("SELECT ?", true).Scan(&res))
		require.Equal(t, true, res)

		require.NoError(t, db.QueryRow("SELECT ?", false).Scan(&res))
		require.Equal(t, false, res)

		require.NoError(t, db.QueryRow("SELECT ?", 0).Scan(&res))
		require.Equal(t, false, res)

		require.NoError(t, db.QueryRow("SELECT ?", 1).Scan(&res))
		require.Equal(t, true, res)
	})
}

func TestJSON(t *testing.T) {
	t.Parallel()
	db := openDB(t)
	defer db.Close()

	loadJSONExt(t, db)

	var data string

	t.Run("select empty JSON", func(t *testing.T) {
		require.NoError(t, db.QueryRow("SELECT '{}'::JSON").Scan(&data))
		require.Equal(t, "{}", string(data))
	})

	t.Run("select from marshalled JSON", func(t *testing.T) {
		val, _ := json.Marshal(struct {
			Foo string `json:"foo"`
		}{
			Foo: "bar",
		})
		require.NoError(t, db.QueryRow(`SELECT ?::JSON->>'foo'`, string(val)).Scan(&data))
		require.Equal(t, "bar", data)
	})

	t.Run("select JSON array", func(t *testing.T) {
		require.NoError(t, db.QueryRow("SELECT json_array('foo', 'bar')").Scan(&data))
		require.Equal(t, `["foo","bar"]`, data)

		var items []string
		require.NoError(t, json.Unmarshal([]byte(data), &items))
		require.Equal(t, len(items), 2)
		require.Equal(t, items, []string{"foo", "bar"})
	})
}

// CAST(? as DATE) generate result of type Date (time.Time)
func TestDate(t *testing.T) {
	t.Parallel()
	db := openDB(t)
	defer db.Close()
	tests := map[string]struct {
		want  time.Time
		input string
	}{
		"epoch":       {input: "1970-01-01", want: time.UnixMilli(0).UTC()},
		"before 1970": {input: "1950-12-12", want: time.Date(1950, 12, 12, 0, 0, 0, 0, time.UTC)},
		"after 1970":  {input: "2022-12-12", want: time.Date(2022, 12, 12, 0, 0, 0, 0, time.UTC)},
	}
	for name, tc := range tests {
		t.Run(name, func(t *testing.T) {
			var res time.Time
			err := db.QueryRow("SELECT CAST(? as DATE)", tc.input).Scan(&res)
			require.NoError(t, err)
			require.Equal(t, tc.want, res)
		})
	}
}

func TestTimestamp(t *testing.T) {
	t.Parallel()
	db := openDB(t)
	defer db.Close()
	tests := map[string]struct {
		input string
		want  time.Time
	}{
		"epoch":         {input: "1970-01-01", want: time.UnixMilli(0).UTC()},
		"before 1970":   {input: "1950-12-12", want: time.Date(1950, 12, 12, 0, 0, 0, 0, time.UTC)},
		"after 1970":    {input: "2022-12-12", want: time.Date(2022, 12, 12, 0, 0, 0, 0, time.UTC)},
		"HH:MM:SS":      {input: "2022-12-12 11:35:43", want: time.Date(2022, 12, 12, 11, 35, 43, 0, time.UTC)},
		"HH:MM:SS.DDDD": {input: "2022-12-12 11:35:43.5678", want: time.Date(2022, 12, 12, 11, 35, 43, 567800000, time.UTC)},
	}
	for name, tc := range tests {
		t.Run(name, func(t *testing.T) {
			var res time.Time
			if err := db.QueryRow("SELECT CAST(? as TIMESTAMP)", tc.input).Scan(&res); err != nil {
				t.Errorf("can not scan value %v", err)
			} else if res != tc.want {
				t.Errorf("expected value %v != resulting value %v", tc.want, res)
			}
		})
	}
}

func TestInterval(t *testing.T) {
	t.Parallel()
	db := openDB(t)
	defer db.Close()

	t.Run("bind interval", func(t *testing.T) {
		interval := Interval{Days: 10, Months: 4, Micros: 4}
		row := db.QueryRow("SELECT ?::INTERVAL", interval)

		var res Interval
		require.NoError(t, row.Scan(&res))
		require.Equal(t, interval, res)
	})

	t.Run("scan interval", func(t *testing.T) {
		tests := map[string]struct {
			input string
			want  Interval
		}{
			"simple interval": {
				input: "INTERVAL 5 HOUR",
				want:  Interval{Days: 0, Months: 0, Micros: 18000000000},
			},
			"interval arithmetic": {
				input: "INTERVAL 1 DAY + INTERVAL 5 DAY",
				want:  Interval{Days: 6, Months: 0, Micros: 0},
			},
			"timestamp arithmetic": {
				input: "CAST('2022-05-01' as TIMESTAMP) - CAST('2022-04-01' as TIMESTAMP)",
				want:  Interval{Days: 30, Months: 0, Micros: 0},
			},
		}
		for name, tc := range tests {
			t.Run(name, func(t *testing.T) {
				var res Interval
				require.NoError(t, db.QueryRow(fmt.Sprintf("SELECT %s", tc.input)).Scan(&res))
				require.Equal(t, tc.want, res)
			})
		}
	})
}

func TestVariousLengthsVARCHAR(t *testing.T) {
	t.Parallel()
	db := openDB(t)
	defer db.Close()

	_, err := db.Exec(`CREATE TABLE values(id INTEGER, value VARCHAR)`)
	require.NoError(t, err)

	const maxLength = 1024
	values := []string{}
	for i := 0; i <= maxLength; i++ {
		values = append(values, randString(i))
	}

	for id, value := range values {
		_, err := db.Exec(`INSERT INTO values VALUES (?, ?)`, id, value)
		require.NoError(t, err)
	}

	rows, err := db.Query("SELECT id, value FROM values ORDER BY id ASC")
	require.NoError(t, err)
	defer rows.Close()

	for rows.Next() {
		var id int
		var value string
		require.NoError(t, rows.Scan(&id, &value))
		assert.LessOrEqual(t, id, maxLength)
		assert.Equal(t, values[id], value)
		assert.Equal(t, len(values[id]), id)
	}
}

const (
	nRandomTestRows = 10000
)

func TestRandomizedUTINYINT(t *testing.T) {
	t.Parallel()
	db := openDB(t)
	defer db.Close()

	_, err := db.Exec(`CREATE TABLE values(id INTEGER, value UTINYINT)`)
	require.NoError(t, err)

	values := []uint8{}
	for i := 0; i < nRandomTestRows; i++ {
		values = append(values, uint8(randInt(0, 255)))
	}

	for id, value := range values {
		_, err := db.Exec(`INSERT INTO values VALUES (?, ?)`, id, value)
		require.NoError(t, err)
	}

	rows, err := db.Query("SELECT id, value FROM values ORDER BY id ASC")
	require.NoError(t, err)
	defer rows.Close()

	for rows.Next() {
		var id int
		var value uint8
		require.NoError(t, rows.Scan(&id, &value))
		assert.LessOrEqual(t, id, nRandomTestRows)
		assert.Equal(t, values[id], value)
	}
}

func TestRandomizedTINYINT(t *testing.T) {
	t.Parallel()
	db := openDB(t)
	defer db.Close()

	_, err := db.Exec(`CREATE TABLE values(id INTEGER, value TINYINT)`)
	require.NoError(t, err)

	values := []int8{}
	for i := 0; i < nRandomTestRows; i++ {
		values = append(values, int8(randInt(-128, 127)))
	}

	for id, value := range values {
		_, err := db.Exec(`INSERT INTO values VALUES (?, ?)`, id, value)
		require.NoError(t, err)
	}

	rows, err := db.Query("SELECT id, value FROM values ORDER BY id ASC")
	require.NoError(t, err)
	defer rows.Close()

	for rows.Next() {
		var id int
		var value int8
		require.NoError(t, rows.Scan(&id, &value))
		assert.LessOrEqual(t, id, nRandomTestRows)
		assert.Equal(t, values[id], value)
	}
}

func TestRandomizedUSMALLINT(t *testing.T) {
	t.Parallel()
	db := openDB(t)
	defer db.Close()

	_, err := db.Exec(`CREATE TABLE values(id INTEGER, value USMALLINT)`)
	require.NoError(t, err)

	values := []uint16{}
	for i := 0; i < nRandomTestRows; i++ {
		values = append(values, uint16(randInt(0, 65535)))
	}

	for id, value := range values {
		_, err := db.Exec(`INSERT INTO values VALUES (?, ?)`, id, value)
		require.NoError(t, err)
	}

	rows, err := db.Query("SELECT id, value FROM values ORDER BY id ASC")
	require.NoError(t, err)
	defer rows.Close()

	for rows.Next() {
		var id int
		var value uint16
		require.NoError(t, rows.Scan(&id, &value))
		assert.LessOrEqual(t, id, nRandomTestRows)
		assert.Equal(t, values[id], value)
	}
}

func TestRandomizedSMALLINT(t *testing.T) {
	t.Parallel()
	db := openDB(t)
	defer db.Close()

	_, err := db.Exec(`CREATE TABLE values(id INTEGER, value SMALLINT)`)
	require.NoError(t, err)

	values := []int16{}
	for i := 0; i < nRandomTestRows; i++ {
		values = append(values, int16(randInt(-32768, 32767)))
	}

	for id, value := range values {
		_, err := db.Exec(`INSERT INTO values VALUES (?, ?)`, id, value)
		require.NoError(t, err)
	}

	rows, err := db.Query("SELECT id, value FROM values ORDER BY id ASC")
	require.NoError(t, err)
	defer rows.Close()

	for rows.Next() {
		var id int
		var value int16
		require.NoError(t, rows.Scan(&id, &value))
		assert.LessOrEqual(t, id, nRandomTestRows)
		assert.Equal(t, values[id], value)
	}
}

func TestRandomizedUINTEGER(t *testing.T) {
	t.Parallel()
	db := openDB(t)
	defer db.Close()

	_, err := db.Exec(`CREATE TABLE values(id INTEGER, value UINTEGER)`)
	require.NoError(t, err)

	values := []uint32{}
	for i := 0; i < nRandomTestRows; i++ {
		values = append(values, uint32(randInt(0, 4294967295)))
	}

	for id, value := range values {
		_, err := db.Exec(`INSERT INTO values VALUES (?, ?)`, id, value)
		require.NoError(t, err)
	}

	rows, err := db.Query("SELECT id, value FROM values ORDER BY id ASC")
	require.NoError(t, err)
	defer rows.Close()

	for rows.Next() {
		var id int
		var value uint32
		require.NoError(t, rows.Scan(&id, &value))
		assert.LessOrEqual(t, id, nRandomTestRows)
		assert.Equal(t, values[id], value)
	}
}

func TestRandomizedINTEGER(t *testing.T) {
	t.Parallel()
	db := openDB(t)
	defer db.Close()

	_, err := db.Exec(`CREATE TABLE values(id INTEGER, value INTEGER)`)
	require.NoError(t, err)

	values := []int32{}
	for i := 0; i < nRandomTestRows; i++ {
		values = append(values, int32(randInt(-2147483648, 2147483647)))
	}

	for id, value := range values {
		_, err := db.Exec(`INSERT INTO values VALUES (?, ?)`, id, value)
		require.NoError(t, err)
	}

	rows, err := db.Query("SELECT id, value FROM values ORDER BY id ASC")
	require.NoError(t, err)
	defer rows.Close()

	for rows.Next() {
		var id int
		var value int32
		require.NoError(t, rows.Scan(&id, &value))
		assert.LessOrEqual(t, id, nRandomTestRows)
		assert.Equal(t, values[id], value)
	}
}

func TestRandomizedUBIGINT(t *testing.T) {
	t.Parallel()
	db := openDB(t)
	defer db.Close()

	_, err := db.Exec(`CREATE TABLE values(id INTEGER, value UBIGINT)`)
	require.NoError(t, err)

	values := []uint64{}
	for i := 0; i < nRandomTestRows; i++ {
		v := rand.Uint64()
		// go sql doesn't support uint64 values with high bit set (see for example https://github.com/lib/pq/issues/72)
		if v > 9223372036854775807 {
			v = 9223372036854775807
		}
		values = append(values, v)
	}

	for id, value := range values {
		_, err := db.Exec(`INSERT INTO values VALUES (?, ?)`, id, value)
		require.NoError(t, err)
	}

	rows, err := db.Query("SELECT id, value FROM values ORDER BY id ASC")
	require.NoError(t, err)
	defer rows.Close()

	for rows.Next() {
		var id int
		var value uint64
		require.NoError(t, rows.Scan(&id, &value))
		assert.LessOrEqual(t, id, nRandomTestRows)
		assert.Equal(t, values[id], value)
	}
}

func TestRandomizedBIGINT(t *testing.T) {
	t.Parallel()
	db := openDB(t)
	defer db.Close()

	_, err := db.Exec(`CREATE TABLE values(id BIGINT, value BIGINT)`)
	require.NoError(t, err)

	values := []int64{}
	for i := 0; i < nRandomTestRows; i++ {
		values = append(values, rand.Int63())
	}

	for id, value := range values {
		_, err := db.Exec(`INSERT INTO values VALUES (?, ?)`, id, value)
		require.NoError(t, err)
	}

	rows, err := db.Query("SELECT id, value FROM values ORDER BY id ASC")
	require.NoError(t, err)
	defer rows.Close()

	for rows.Next() {
		var id int
		var value int64
		require.NoError(t, rows.Scan(&id, &value))
		assert.LessOrEqual(t, id, nRandomTestRows)
		assert.Equal(t, values[id], value)
	}
}

func TestRandomizedREAL(t *testing.T) {
	t.Parallel()
	db := openDB(t)
	defer db.Close()

	_, err := db.Exec(`CREATE TABLE values(id INTEGER, value REAL)`)
	require.NoError(t, err)

	values := []float32{}
	for i := 0; i < nRandomTestRows; i++ {
		values = append(values, randFloat32(-3.4e+37, 3.4e+37))
	}

	for id, value := range values {
		_, err := db.Exec(`INSERT INTO values VALUES (?, ?)`, id, value)
		require.NoError(t, err)
	}

	rows, err := db.Query("SELECT id, value FROM values ORDER BY id ASC")
	require.NoError(t, err)
	defer rows.Close()

	for rows.Next() {
		var id int
		var value float32
		require.NoError(t, rows.Scan(&id, &value))
		assert.LessOrEqual(t, id, nRandomTestRows)
		assert.True(t, float32similar(values[id], value))
	}
}

func TestRandomizedDOUBLE(t *testing.T) {
	t.Parallel()
	db := openDB(t)
	defer db.Close()

	_, err := db.Exec(`CREATE TABLE values(id INTEGER, value DOUBLE)`)
	require.NoError(t, err)

	values := []float64{}
	for i := 0; i < nRandomTestRows; i++ {
		values = append(values, randFloat64(-1.6e+307, 1.6e+307))
	}

	for id, value := range values {
		_, err := db.Exec(`INSERT INTO values VALUES (?, ?)`, id, value)
		require.NoError(t, err)
	}

	rows, err := db.Query("SELECT id, value FROM values ORDER BY id ASC")
	require.NoError(t, err)
	defer rows.Close()

	for rows.Next() {
		var id int
		var value float64
		require.NoError(t, rows.Scan(&id, &value))
		assert.LessOrEqual(t, id, nRandomTestRows)
		assert.True(t, float64similar(values[id], value))
	}
}

func TestRandomizedVARCHAR(t *testing.T) {
	t.Parallel()
	db := openDB(t)
	defer db.Close()

	_, err := db.Exec(`CREATE TABLE values(id INTEGER, value VARCHAR)`)
	require.NoError(t, err)

	values := []string{}
	for i := 0; i < nRandomTestRows; i++ {
		values = append(values, randString(int(randInt(0, 256))))
	}

	for id, value := range values {
		_, err := db.Exec(`INSERT INTO values VALUES (?, ?)`, id, value)
		require.NoError(t, err)
	}

	rows, err := db.Query("SELECT id, value FROM values ORDER BY id ASC")
	require.NoError(t, err)
	defer rows.Close()

	for rows.Next() {
		var id int
		var value string
		require.NoError(t, rows.Scan(&id, &value))
		assert.LessOrEqual(t, id, nRandomTestRows)
		assert.Equal(t, values[id], value)
	}
}

func TestRandomizedTIMESTAMP(t *testing.T) {
	t.Parallel()
	db := openDB(t)
	defer db.Close()

	_, err := db.Exec(`CREATE TABLE values(id INTEGER, value TIMESTAMP)`)
	require.NoError(t, err)

	values := []time.Time{}
	for i := 0; i < nRandomTestRows; i++ {
		values = append(values, randTime())
	}

	for id, value := range values {
		_, err := db.Exec(`INSERT INTO values VALUES (?, ?)`, id, value)
		require.NoError(t, err)
	}

	rows, err := db.Query("SELECT id, value FROM values ORDER BY id ASC")
	require.NoError(t, err)
	defer rows.Close()

	for rows.Next() {
		var id int
		var value time.Time
		require.NoError(t, rows.Scan(&id, &value))
		assert.LessOrEqual(t, id, nRandomTestRows)
		assert.True(t, float32similar(float32(values[id].Unix()), float32(value.Unix())))
	}
}

func TestColumnTypeNames(t *testing.T) {
	t.Parallel()
	db := openDB(t)
	defer db.Close()

	_, err := db.Exec(`CREATE TABLE misc(id INTEGER, u8 UTINYINT, i8 TINYINT, u16 USMALLINT, i16 SMALLINT,
		u32 UINTEGER, i32 INTEGER, u64 UBIGINT, i64 BIGINT, hi HUGEINT,
		f REAL, d DOUBLE, s VARCHAR, b BOOLEAN)`)
	require.NoError(t, err)

	_, err = db.Exec(`INSERT INTO misc VALUES (?, ?, ?, ?, ?, ?, ?, ?, ?, ?, ?, ?, ?, ?)`,
		1, 1, -1, 2, -2, 3, -3, 4, -4, 1234, 5.1, 6.2, "hello", true)
	require.NoError(t, err)

	rows, err := db.Query("SELECT * FROM misc ORDER BY id ASC")
	require.NoError(t, err)
	defer rows.Close()

	expectedDbTypeNames := []string{"INTEGER", "UTINYINT", "TINYINT", "USMALLINT", "SMALLINT",
		"UINTEGER", "INTEGER", "UBIGINT", "BIGINT", "HUGEINT",
		"FLOAT", "DOUBLE", "VARCHAR", "BOOLEAN", "TIMESTAMP"}
	colTypes, err := rows.ColumnTypes()
	for i, s := range colTypes {
		assert.NotNil(t, s)
		assert.Equal(t, expectedDbTypeNames[i], s.DatabaseTypeName())
	}
}

func TestEmpty(t *testing.T) {
	t.Parallel()
	db := openDB(t)
	defer db.Close()

	rows, err := db.Query(`SELECT 1 WHERE 1 = 0`)
	require.NoError(t, err)
	defer rows.Close()
	require.False(t, rows.Next())
	require.NoError(t, rows.Err())
}

func TestMultiple(t *testing.T) {
	t.Parallel()

	db := openDB(t)
	defer db.Close()

	_, err := db.Exec("CREATE TABLE foo (x text); CREATE TABLE bar (x text);")
	require.NoError(t, err)

	_, err = db.Exec("INSERT INTO foo VALUES (?); INSERT INTO bar VALUES (?);", "hello", "world")
	require.Error(t, err)
	require.Contains(t, err.Error(), "Cannot prepare multiple statements at once")
}

func TestTypeNamesAndScanTypes(t *testing.T) {
	tests := []struct {
		sql      string
		value    any
		typeName string
	}{
		// DUCKDB_TYPE_BOOLEAN
		{
			sql:      "SELECT true AS col",
			value:    true,
			typeName: "BOOLEAN",
		},
		// DUCKDB_TYPE_TINYINT
		{
			sql:      "SELECT 31::TINYINT AS col",
			value:    int8(31),
			typeName: "TINYINT",
		},
		// DUCKDB_TYPE_SMALLINT
		{
			sql:      "SELECT 31::SMALLINT AS col",
			value:    int16(31),
			typeName: "SMALLINT",
		},
		// DUCKDB_TYPE_INTEGER
		{
			sql:      "SELECT 31::INTEGER AS col",
			value:    int32(31),
			typeName: "INTEGER",
		},
		// DUCKDB_TYPE_BIGINT
		{
			sql:      "SELECT 31::BIGINT AS col",
			value:    int64(31),
			typeName: "BIGINT",
		},
		// DUCKDB_TYPE_UTINYINT
		{
			sql:      "SELECT 31::UTINYINT AS col",
			value:    uint8(31),
			typeName: "UTINYINT",
		},
		// DUCKDB_TYPE_USMALLINT
		{
			sql:      "SELECT 31::USMALLINT AS col",
			value:    uint16(31),
			typeName: "USMALLINT",
		},
		// DUCKDB_TYPE_UINTEGER
		{
			sql:      "SELECT 31::UINTEGER AS col",
			value:    uint32(31),
			typeName: "UINTEGER",
		},
		// DUCKDB_TYPE_UBIGINT
		{
			sql:      "SELECT 31::UBIGINT AS col",
			value:    uint64(31),
			typeName: "UBIGINT",
		},
		// DUCKDB_TYPE_FLOAT
		{
			sql:      "SELECT 3.14::FLOAT AS col",
			value:    float32(3.14),
			typeName: "FLOAT",
		},
		// DUCKDB_TYPE_DOUBLE
		{
			sql:      "SELECT 3.14::DOUBLE AS col",
			value:    float64(3.14),
			typeName: "DOUBLE",
		},
		// DUCKDB_TYPE_TIMESTAMP
		{
			sql:      "SELECT '1992-09-20 11:30:00'::TIMESTAMP AS col",
			value:    time.Date(1992, 9, 20, 11, 30, 0, 0, time.UTC),
			typeName: "TIMESTAMP",
		},
		// DUCKDB_TYPE_DATE
		{
			sql:      "SELECT '1992-09-20'::DATE AS col",
			value:    time.Date(1992, 9, 20, 0, 0, 0, 0, time.UTC),
			typeName: "DATE",
		},
		// DUCKDB_TYPE_TIME
		{
			sql:      "SELECT '11:30:00'::TIME AS col",
			value:    time.Date(1970, 1, 1, 11, 30, 0, 0, time.UTC),
			typeName: "TIME",
		},
		// DUCKDB_TYPE_INTERVAL
		{
			sql:      "SELECT INTERVAL 15 MINUTES AS col",
			value:    Interval{Micros: 15 * 60 * 1000000},
			typeName: "INTERVAL",
		},
		// DUCKDB_TYPE_HUGEINT
		{
			sql:      "SELECT 31::HUGEINT AS col",
			value:    big.NewInt(31),
			typeName: "HUGEINT",
		},
		// DUCKDB_TYPE_VARCHAR
		{
			sql:      "SELECT 'foo'::VARCHAR AS col",
			value:    "foo",
			typeName: "VARCHAR",
		},
		// DUCKDB_TYPE_BLOB
		{
			sql:      "SELECT 'foo'::BLOB AS col",
			value:    []byte("foo"),
			typeName: "BLOB",
		},
		// DUCKDB_TYPE_DECIMAL
		{
			sql:      "SELECT 31::DECIMAL(30,20) AS col",
			value:    float64(31),
			typeName: "DECIMAL(30,20)",
		},
		// DUCKDB_TYPE_TIMESTAMP_S
		{
			sql:      "SELECT '1992-09-20 11:30:00'::TIMESTAMP_S AS col",
			value:    time.Date(1992, 9, 20, 11, 30, 0, 0, time.UTC),
			typeName: "TIMESTAMP_S",
		},
		// DUCKDB_TYPE_TIMESTAMP_MS
		{
			sql:      "SELECT '1992-09-20 11:30:00'::TIMESTAMP_MS AS col",
			value:    time.Date(1992, 9, 20, 11, 30, 0, 0, time.UTC),
			typeName: "TIMESTAMP_MS",
		},
		// DUCKDB_TYPE_TIMESTAMP_NS
		{
			sql:      "SELECT '1992-09-20 11:30:00'::TIMESTAMP_NS AS col",
			value:    time.Date(1992, 9, 20, 11, 30, 0, 0, time.UTC),
			typeName: "TIMESTAMP_NS",
		},
		// DUCKDB_TYPE_LIST
		{
			sql:      "SELECT [['duck', 'goose', 'heron'], NULL, ['frog', 'toad'], []] AS col",
			value:    []any{[]any{"duck", "goose", "heron"}, nil, []any{"frog", "toad"}, []any{}},
			typeName: "VARCHAR[][]",
		},
		// DUCKDB_TYPE_STRUCT
		{
			sql:      "SELECT {'key1': 'string', 'key2': 1, 'key3': 12.345::DOUBLE} AS col",
			value:    map[string]any{"key1": "string", "key2": int32(1), "key3": float64(12.345)},
			typeName: "STRUCT(key1 VARCHAR, key2 INTEGER, key3 DOUBLE)",
		},
		// DUCKDB_TYPE_MAP
		{
			sql:      "SELECT map([1, 5], ['a', 'e']) AS col",
			value:    Map{int32(1): "a", int32(5): "e"},
			typeName: "MAP(INTEGER, VARCHAR)",
		},
		// DUCKDB_TYPE_UUID
		{
			sql:      "SELECT '53b4e983-b287-481a-94ad-6e3c90489913'::UUID AS col",
			value:    []byte{0x53, 0xb4, 0xe9, 0x83, 0xb2, 0x87, 0x48, 0x1a, 0x94, 0xad, 0x6e, 0x3c, 0x90, 0x48, 0x99, 0x13},
			typeName: "UUID",
		},
		// DUCKDB_TYPE_JSON
		{
			sql:      `SELECT '{"hello": "world"}'::JSON AS col`,
			value:    `{"hello": "world"}`,
			typeName: "JSON",
		},
	}

	db := openDB(t)
	for _, test := range tests {
		t.Run(test.typeName, func(t *testing.T) {
			rows, err := db.Query(test.sql)
			require.NoError(t, err)

			cols, err := rows.ColumnTypes()
			require.NoError(t, err)
			require.Equal(t, reflect.TypeOf(test.value), cols[0].ScanType())
			require.Equal(t, test.typeName, cols[0].DatabaseTypeName())

			var val any
			require.True(t, rows.Next())
			rows.Scan(&val)
			require.Equal(t, test.value, val)
		})
	}
}

func openDB(t *testing.T) *sql.DB {
	db, err := sql.Open("duckdb", "")
	require.NoError(t, err)
	require.NoError(t, db.Ping())
	return db
}

func loadJSONExt(t *testing.T, db *sql.DB) {
	_, err := db.Exec("INSTALL 'json'")
	require.NoError(t, err)
	_, err = db.Exec("LOAD 'json'")
	require.NoError(t, err)
}

func createTable(db *sql.DB, t *testing.T) *sql.Result {
	res, err := db.Exec("CREATE TABLE foo(bar VARCHAR, baz INTEGER)")
	require.NoError(t, err)
	return &res
}

const (
	epsilon32 = 0.0000002
	epsilon64 = 0.0000000000002
)

func randInt(lo int64, hi int64) int64 {
	return rand.Int63n(hi-lo+1) + lo
}

func randBool() bool {
	return (rand.Int()%2 == 0)
}

func randFloat32(lo float32, hi float32) float32 {
	return (rand.Float32() * (hi - lo)) + lo
}

func randFloat64(lo float64, hi float64) float64 {
	return (rand.Float64() * (hi - lo)) + lo
}

func float32similar(v1 float32, v2 float32) bool {
	return math.Abs(float64(v2-v1)) < epsilon32
}

func float64similar(v1 float64, v2 float64) bool {
	return math.Abs(float64(v2-v1)) < epsilon64
}

var letters = []rune("abcdefghijklmnopqrstuvwxyzABCDEFGHIJKLMNOPQRSTUVWXYZ0123456789")

func randString(n int) string {
	b := make([]rune, n)
	for i := range b {
		b[i] = letters[rand.Intn(len(letters))]
	}
	return string(b)
}

func randTime() time.Time {
	lo := int64(788918400)  // 1995
	hi := int64(1735689600) // 2025
	randomEpoch := randInt(lo, hi)

	return time.Unix(randomEpoch, 0)
}<|MERGE_RESOLUTION|>--- conflicted
+++ resolved
@@ -8,11 +8,8 @@
 	"errors"
 	"fmt"
 	"math"
-<<<<<<< HEAD
+	"math/big"
 	"math/rand"
-=======
-	"math/big"
->>>>>>> 655bbd44
 	"reflect"
 	"testing"
 	"time"
