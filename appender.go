package duckdb

import (
	"database/sql/driver"
	"errors"

	"github.com/marcboeker/go-duckdb/mapping"
)

// Appender holds the DuckDB appender. It allows efficient bulk loading into a DuckDB database.
type Appender struct {
	conn     *Conn
	schema   string
	table    string
	appender mapping.Appender
	closed   bool

	// The appender storage before flushing any data.
	chunks []DataChunk
	// The column types of the table to append to.
	types []mapping.LogicalType
	// The number of appended rows.
	rowCount int
}

// NewAppenderFromConn returns a new Appender for the default catalog from a DuckDB driver connection.
func NewAppenderFromConn(driverConn driver.Conn, schema string, table string) (*Appender, error) {
	return NewAppender(driverConn, "", schema, table)
}

// NewAppender returns a new Appender from a DuckDB driver connection.
func NewAppender(driverConn driver.Conn, catalog string, schema string, table string) (*Appender, error) {
	conn, ok := driverConn.(*Conn)
	if !ok {
		return nil, getError(errInvalidCon, nil)
	}
	if conn.closed {
		return nil, getError(errClosedCon, nil)
	}

<<<<<<< HEAD
	var appender apiAppender
	state := apiAppenderCreateExt(conn.conn, catalog, schema, table, &appender)
	if apiState(state) == apiStateError {
		err := getDuckDBError(apiAppenderError(appender))
		apiAppenderDestroy(&appender)
=======
	var appender mapping.Appender
	state := mapping.AppenderCreate(conn.conn, schema, table, &appender)
	if state == mapping.StateError {
		err := getDuckDBError(mapping.AppenderError(appender))
		mapping.AppenderDestroy(&appender)
>>>>>>> cdeae8e6
		return nil, getError(errAppenderCreation, err)
	}

	a := &Appender{
		conn:     conn,
		schema:   schema,
		table:    table,
		appender: appender,
		rowCount: 0,
	}

	// Get the column types.
	columnCount := mapping.AppenderColumnCount(appender)
	for i := mapping.IdxT(0); i < columnCount; i++ {
		colType := mapping.AppenderColumnType(appender, i)
		a.types = append(a.types, colType)

		// Ensure that we only create an appender for supported column types.
		t := mapping.GetTypeId(colType)
		name, found := unsupportedTypeToStringMap[t]
		if found {
			err := addIndexToError(unsupportedTypeError(name), int(i)+1)
			destroyTypeSlice(a.types)
			mapping.AppenderDestroy(&appender)
			return nil, getError(errAppenderCreation, err)
		}
	}

	return a, nil
}

// Flush the data chunks to the underlying table and clear the internal cache.
// Does not close the appender, even if it returns an error. Unless you have a good reason to call this,
// call Close when you are done with the appender.
func (a *Appender) Flush() error {
	if err := a.appendDataChunks(); err != nil {
		return getError(errAppenderFlush, invalidatedAppenderError(err))
	}
	if mapping.AppenderFlush(a.appender) == mapping.StateError {
		err := getDuckDBError(mapping.AppenderError(a.appender))
		return getError(errAppenderFlush, invalidatedAppenderError(err))
	}

	return nil
}

// Close the appender. This will flush the appender to the underlying table.
// It is vital to call this when you are done with the appender to avoid leaking memory.
func (a *Appender) Close() error {
	if a.closed {
		return getError(errAppenderDoubleClose, nil)
	}
	a.closed = true

	// Append all remaining chunks.
	errAppend := a.appendDataChunks()

	// We flush before closing to get a meaningful error message.
	var errFlush error
	if mapping.AppenderFlush(a.appender) == mapping.StateError {
		errFlush = getDuckDBError(mapping.AppenderError(a.appender))
	}

	// Destroy all appender data and the appender.
	destroyTypeSlice(a.types)
	var errClose error
	if mapping.AppenderDestroy(&a.appender) == mapping.StateError {
		errClose = errAppenderClose
	}

	err := errors.Join(errAppend, errFlush, errClose)
	if err != nil {
		return getError(invalidatedAppenderError(err), nil)
	}

	return nil
}

// AppendRow loads a row of values into the appender. The values are provided as separate arguments.
func (a *Appender) AppendRow(args ...driver.Value) error {
	if a.closed {
		return getError(errAppenderAppendAfterClose, nil)
	}

	err := a.appendRowSlice(args)
	if err != nil {
		return getError(errAppenderAppendRow, err)
	}

	return nil
}

func (a *Appender) addDataChunk() error {
	var chunk DataChunk
	if err := chunk.initFromTypes(a.types, true); err != nil {
		return err
	}
	a.chunks = append(a.chunks, chunk)

	return nil
}

func (a *Appender) appendRowSlice(args []driver.Value) error {
	// Early-out, if the number of args does not match the column count.
	if len(args) != len(a.types) {
		return columnCountError(len(args), len(a.types))
	}

	// Create a new data chunk if the current chunk is full.
	if a.rowCount == GetDataChunkCapacity() || len(a.chunks) == 0 {
		if err := a.addDataChunk(); err != nil {
			return err
		}
		a.rowCount = 0
	}

	// Set all values.
	for i, val := range args {
		chunk := &a.chunks[len(a.chunks)-1]
		err := chunk.SetValue(i, a.rowCount, val)
		if err != nil {
			return err
		}
	}
	a.rowCount++

	return nil
}

func (a *Appender) appendDataChunks() error {
	var err error

	for i, chunk := range a.chunks {
		// All data chunks except the last are at maximum capacity.
		size := GetDataChunkCapacity()
		if i == len(a.chunks)-1 {
			size = a.rowCount
		}
		if err = chunk.SetSize(size); err != nil {
			break
		}
		if mapping.AppendDataChunk(a.appender, chunk.chunk) == mapping.StateError {
			err = getDuckDBError(mapping.AppenderError(a.appender))
			break
		}
	}

	for _, chunk := range a.chunks {
		chunk.close()
	}
	a.chunks = a.chunks[:0]
	a.rowCount = 0

	return err
}

func destroyTypeSlice(slice []mapping.LogicalType) {
	for _, t := range slice {
		mapping.DestroyLogicalType(&t)
	}
}<|MERGE_RESOLUTION|>--- conflicted
+++ resolved
@@ -38,19 +38,11 @@
 		return nil, getError(errClosedCon, nil)
 	}
 
-<<<<<<< HEAD
-	var appender apiAppender
-	state := apiAppenderCreateExt(conn.conn, catalog, schema, table, &appender)
-	if apiState(state) == apiStateError {
-		err := getDuckDBError(apiAppenderError(appender))
-		apiAppenderDestroy(&appender)
-=======
 	var appender mapping.Appender
-	state := mapping.AppenderCreate(conn.conn, schema, table, &appender)
+	state := mapping.AppenderCreateExt(conn.conn, catalog, schema, table, &appender)
 	if state == mapping.StateError {
 		err := getDuckDBError(mapping.AppenderError(appender))
 		mapping.AppenderDestroy(&appender)
->>>>>>> cdeae8e6
 		return nil, getError(errAppenderCreation, err)
 	}
 
