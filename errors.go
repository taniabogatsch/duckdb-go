package duckdb

import (
	"errors"
	"fmt"
	"strings"

	"github.com/duckdb/duckdb-go/mapping"
)

func getError(errDriver, err error) error {
	if err == nil {
		return fmt.Errorf("%s: %w", driverErrMsg, errDriver)
	}
	return fmt.Errorf("%s: %w: %s", driverErrMsg, errDriver, err.Error())
}

func castError(actual, expected string) error {
	return fmt.Errorf("%s: cannot cast %s to %s", castErrMsg, actual, expected)
}

func conversionError(actual, min, max int) error {
	return fmt.Errorf("%s: cannot convert %d, minimum: %d, maximum: %d", convertErrMsg, actual, min, max)
}

func invalidInputError(actual, expected string) error {
	return fmt.Errorf("%s: expected %s, got %s", invalidInputErrMsg, expected, actual)
}

func structFieldError(actual, expected string) error {
	return fmt.Errorf("%s: expected %s, got %s", structFieldErrMsg, expected, actual)
}

func columnCountError(actual, expected int) error {
	return fmt.Errorf("%s: expected %d, got %d", columnCountErrMsg, expected, actual)
}

func paramIndexError(idx int, max uint64) error {
	return fmt.Errorf("%s: %d is out of range [1, %d]", paramIndexErrMsg, idx, max)
}

func columnIndexError(idx int, max uint64) error {
	return fmt.Errorf("%s: %d is out of range [0, %d)", columnIndexErrMsg, idx, max)
}

func unsupportedTypeError(name string) error {
	return fmt.Errorf("%s: %s", unsupportedTypeErrMsg, name)
}

func invalidatedAppenderError(err error) error {
	if err == nil {
		return errors.New(invalidatedAppenderMsg)
	}
	return fmt.Errorf("%w: %s", err, invalidatedAppenderMsg)
}

func tryOtherFuncError(hint string) error {
	return fmt.Errorf("%s: %s", tryOtherFuncErrMsg, hint)
}

func addIndexToError(err error, idx int) error {
	return fmt.Errorf("%w: %s: %d", err, indexErrMsg, idx)
}

func interfaceIsNilError(interfaceName string) error {
	return fmt.Errorf("%s: %s", interfaceIsNilErrMsg, interfaceName)
}

func duplicateNameError(name string) error {
	return fmt.Errorf("%s: %s", duplicateNameErrMsg, name)
}

const (
<<<<<<< HEAD
	driverErrMsg           = "database/sql/driver"
	castErrMsg             = "cast error"
	convertErrMsg          = "conversion error"
	invalidInputErrMsg     = "invalid input"
	structFieldErrMsg      = "invalid STRUCT field"
	columnCountErrMsg      = "invalid column count"
	unsupportedTypeErrMsg  = "unsupported data type"
	invalidatedAppenderMsg = "appended and not yet flushed data has been invalidated due to error"
	tryOtherFuncErrMsg     = "please try this function instead"
	indexErrMsg            = "index"
	unknownTypeErrMsg      = "unknown type"
	interfaceIsNilErrMsg   = "interface is nil"
	duplicateNameErrMsg    = "duplicate name"
	paramIndexErrMsg       = "invalid parameter index"
	columnIndexErrMsg      = "invalid column index"
=======
	driverErrMsg            = "database/sql/driver"
	castErrMsg              = "cast error"
	convertErrMsg           = "conversion error"
	invalidInputErrMsg      = "invalid input"
	structFieldErrMsg       = "invalid STRUCT field"
	columnCountErrMsg       = "invalid column count"
	unprojectedColumnErrMsg = "unprojected column"
	unsupportedTypeErrMsg   = "unsupported data type"
	invalidatedAppenderMsg  = "appended and not yet flushed data has been invalidated due to error"
	tryOtherFuncErrMsg      = "please try this function instead"
	indexErrMsg             = "index"
	unknownTypeErrMsg       = "unknown type"
	interfaceIsNilErrMsg    = "interface is nil"
	duplicateNameErrMsg     = "duplicate name"
	paramIndexErrMsg        = "invalid parameter index"
>>>>>>> ef472714
)

var (
	errInternal   = errors.New("internal error: please file a bug report at duckdb-go")
	errAPI        = errors.New("API error")
	errVectorSize = errors.New("data chunks cannot exceed duckdb's internal vector size")

	errConnect      = errors.New("could not connect to database")
	errParseDSN     = errors.New("could not parse DSN for database")
	errSetConfig    = errors.New("could not set invalid or local option for global database config")
	errCreateConfig = errors.New("could not create config for database")

	errInvalidCon = errors.New("not a DuckDB driver connection")
	errClosedCon  = errors.New("closed connection")

	errClosedStmt        = errors.New("closed statement")
	errUninitializedStmt = errors.New("uninitialized statement")

	errPrepare                    = errors.New("could not prepare query")
	errMissingPrepareContext      = errors.New("missing context for multi-statement query: try using PrepareContext")
	errEmptyQuery                 = errors.New("empty query")
	errCouldNotBind               = errors.New("could not bind parameter")
	errActiveRows                 = errors.New("ExecContext or QueryContext with active Rows")
	errNotBound                   = errors.New("parameters have not been bound")
	errBeginTx                    = errors.New("could not begin transaction")
	errMultipleTx                 = errors.New("multiple transactions")
	errReadOnlyTxNotSupported     = errors.New("read-only transactions are not supported")
	errIsolationLevelNotSupported = errors.New("isolation level not supported: duckdb-go only supports the default isolation level")

	errAppenderCreation         = errors.New("could not create appender")
	errAppenderClose            = errors.New("could not close appender")
	errAppenderDoubleClose      = fmt.Errorf("%w: already closed", errAppenderClose)
	errAppenderAppendRow        = errors.New("could not append row")
	errAppenderAppendAfterClose = fmt.Errorf("%w: appender already closed", errAppenderAppendRow)
	errAppenderFlush            = errors.New("could not flush appender")
	errAppenderEmptyQuery       = errors.New("empty query")
	errAppenderEmptyColumnTypes = errors.New("empty column types")
	errAppenderColumnMismatch   = errors.New("mismatch between the number of column types and names")

	errUnsupportedMapKeyType = errors.New("MAP key type not supported")
	errEmptyName             = errors.New("empty name")
	errInvalidDecimalWidth   = fmt.Errorf("the DECIMAL with must be between 1 and %d", max_decimal_width)
	errInvalidDecimalScale   = errors.New("the DECIMAL scale must be less than or equal to the width")
	errInvalidArraySize      = errors.New("invalid ARRAY size")
	errSetSQLNULLValue       = errors.New("cannot write to a NULL column")

	errScalarUDFCreate          = errors.New("could not create scalar UDF")
	errScalarUDFNoName          = fmt.Errorf("%w: missing name", errScalarUDFCreate)
	errScalarUDFIsNil           = fmt.Errorf("%w: function is nil", errScalarUDFCreate)
	errScalarUDFNoExecutor      = fmt.Errorf("%w: executor is nil", errScalarUDFCreate)
	errScalarUDFInputTypeIsNil  = fmt.Errorf("%w: input type is nil", errScalarUDFCreate)
	errScalarUDFResultTypeIsNil = fmt.Errorf("%w: result type is nil", errScalarUDFCreate)
	errScalarUDFResultTypeIsANY = fmt.Errorf("%w: result type is ANY, which is not supported", errScalarUDFCreate)
	errScalarUDFCreateSet       = fmt.Errorf("could not create scalar UDF set")
	errScalarUDFAddToSet        = fmt.Errorf("%w: could not add the function to the set", errScalarUDFCreateSet)

	errTableUDFCreate          = errors.New("could not create table UDF")
	errTableUDFNoName          = fmt.Errorf("%w: missing name", errTableUDFCreate)
	errTableUDFMissingBindArgs = fmt.Errorf("%w: missing bind arguments", errTableUDFCreate)
	errTableUDFArgumentIsNil   = fmt.Errorf("%w: argument is nil", errTableUDFCreate)
	errTableUDFColumnTypeIsNil = fmt.Errorf("%w: column type is nil", errTableUDFCreate)

	errProfilingInfoEmpty = errors.New("no profiling information available for this connection")
)

type ErrorType int

const (
	ErrorTypeInvalid              = ErrorType(mapping.ErrorTypeInvalid)              // Invalid type.
	ErrorTypeOutOfRange           = ErrorType(mapping.ErrorTypeOutOfRange)           // The type's value is out of range.
	ErrorTypeConversion           = ErrorType(mapping.ErrorTypeConversion)           // Conversion/casting error.
	ErrorTypeUnknownType          = ErrorType(mapping.ErrorTypeUnknownType)          // The type is unknown.
	ErrorTypeDecimal              = ErrorType(mapping.TypeDecimal)                   // Decimal-related error.
	ErrorTypeMismatchType         = ErrorType(mapping.ErrorTypeMismatchType)         // Types don't match.
	ErrorTypeDivideByZero         = ErrorType(mapping.ErrorTypeDivideByZero)         // Division by zero.
	ErrorTypeObjectSize           = ErrorType(mapping.ErrorTypeObjectSize)           // Exceeds object size.
	ErrorTypeInvalidType          = ErrorType(mapping.ErrorTypeInvalidType)          // Incompatible types.
	ErrorTypeSerialization        = ErrorType(mapping.ErrorTypeSerialization)        // Type serialization error.
	ErrorTypeTransaction          = ErrorType(mapping.ErrorTypeTransaction)          // Transaction conflict.
	ErrorTypeNotImplemented       = ErrorType(mapping.ErrorTypeNotImplemented)       // Missing functionality.
	ErrorTypeExpression           = ErrorType(mapping.ErrorTypeExpression)           // Expression error.
	ErrorTypeCatalog              = ErrorType(mapping.ErrorTypeCatalog)              // Catalog error.
	ErrorTypeParser               = ErrorType(mapping.ErrorTypeParser)               // Error during parsing.
	ErrorTypePlanner              = ErrorType(mapping.ErrorTypePlanner)              // Error during planning.
	ErrorTypeScheduler            = ErrorType(mapping.ErrorTypeScheduler)            // Scheduling error.
	ErrorTypeExecutor             = ErrorType(mapping.ErrorTypeExecutor)             // Executor error.
	ErrorTypeConstraint           = ErrorType(mapping.ErrorTypeConstraint)           // Constraint violation.
	ErrorTypeIndex                = ErrorType(mapping.ErrorTypeIndex)                // Index error.
	ErrorTypeStat                 = ErrorType(mapping.ErrorTypeStat)                 // Statistics error.
	ErrorTypeConnection           = ErrorType(mapping.ErrorTypeConnection)           // Connection error.
	ErrorTypeSyntax               = ErrorType(mapping.ErrorTypeSyntax)               // Invalid syntax.
	ErrorTypeSettings             = ErrorType(mapping.ErrorTypeSettings)             // Settings-related error.
	ErrorTypeBinder               = ErrorType(mapping.ErrorTypeBinder)               // Binding error.
	ErrorTypeNetwork              = ErrorType(mapping.ErrorTypeNetwork)              // Network error.
	ErrorTypeOptimizer            = ErrorType(mapping.ErrorTypeOptimizer)            // Optimizer error.
	ErrorTypeNullPointer          = ErrorType(mapping.ErrorTypeNullPointer)          // Null-pointer exception.
	ErrorTypeIO                   = ErrorType(mapping.ErrorTypeErrorIO)              // IO exception.
	ErrorTypeInterrupt            = ErrorType(mapping.ErrorTypeInterrupt)            // Query interruption.
	ErrorTypeFatal                = ErrorType(mapping.ErrorTypeFatal)                // Fatal exception. Non-recoverable. The DB enters an invalid state and must be restarted.
	ErrorTypeInternal             = ErrorType(mapping.ErrorTypeInternal)             // Internal exception. Indicates a bug, and should be reported.
	ErrorTypeInvalidInput         = ErrorType(mapping.ErrorTypeInvalidInput)         // Invalid input.
	ErrorTypeOutOfMemory          = ErrorType(mapping.ErrorTypeOutOfMemory)          // Out-of-memory error.
	ErrorTypePermission           = ErrorType(mapping.ErrorTypePermission)           // Invalid permissions.
	ErrorTypeParameterNotResolved = ErrorType(mapping.ErrorTypeParameterNotResolved) // Error when resolving types.
	ErrorTypeParameterNotAllowed  = ErrorType(mapping.ErrorTypeParameterNotAllowed)  // Invalid parameter.
	ErrorTypeDependency           = ErrorType(mapping.ErrorTypeDependency)           // Dependency error.
	ErrorTypeHTTP                 = ErrorType(mapping.ErrorTypeHTTP)                 // HTTP error.
	ErrorTypeMissingExtension     = ErrorType(mapping.ErrorTypeMissingExtension)     // Usage of a non-loaded extension.
	ErrorTypeAutoLoad             = ErrorType(mapping.ErrorTypeAutoload)             // Usage of a non-loaded extension that cannot be loaded automatically.
	ErrorTypeSequence             = ErrorType(mapping.ErrorTypeSequence)             // Sequence error.
	ErrorTypeInvalidConfiguration = ErrorType(mapping.ErrorTypeInvalidConfiguration) // Indicates an invalid configuration, e.g., a missing Secret parameter, or a mandatory setting is not provided.
)

var errorPrefixMap = map[string]ErrorType{
	"Invalid Error":                ErrorTypeInvalid,
	"Out of Range Error":           ErrorTypeOutOfRange,
	"Conversion Error":             ErrorTypeConversion,
	"Error":                        ErrorTypeUnknownType,
	"Decimal Error":                ErrorTypeDecimal,
	"Mismatch Type Error":          ErrorTypeMismatchType,
	"Divide by Zero Error":         ErrorTypeDivideByZero,
	"Object Size Error":            ErrorTypeObjectSize,
	"Invalid type Error":           ErrorTypeInvalidType,
	"Serialization Error":          ErrorTypeSerialization,
	"TransactionContext Error":     ErrorTypeTransaction,
	"Not implemented Error":        ErrorTypeNotImplemented,
	"Expression Error":             ErrorTypeExpression,
	"Catalog Error":                ErrorTypeCatalog,
	"Parser Error":                 ErrorTypeParser,
	"Planner Error":                ErrorTypePlanner,
	"Scheduler Error":              ErrorTypeScheduler,
	"Executor Error":               ErrorTypeExecutor,
	"Constraint Error":             ErrorTypeConstraint,
	"Index Error":                  ErrorTypeIndex,
	"Stat Error":                   ErrorTypeStat,
	"Connection Error":             ErrorTypeConnection,
	"Syntax Error":                 ErrorTypeSyntax,
	"Settings Error":               ErrorTypeSettings,
	"Binder Error":                 ErrorTypeBinder,
	"Network Error":                ErrorTypeNetwork,
	"Optimizer Error":              ErrorTypeOptimizer,
	"NullPointer Error":            ErrorTypeNullPointer,
	"IO Error":                     ErrorTypeIO,
	"INTERRUPT Error":              ErrorTypeInterrupt,
	"FATAL Error":                  ErrorTypeFatal,
	"INTERNAL Error":               ErrorTypeInternal,
	"Invalid Input Error":          ErrorTypeInvalidInput,
	"Out of Memory Error":          ErrorTypeOutOfMemory,
	"Permission Error":             ErrorTypePermission,
	"Parameter Not Resolved Error": ErrorTypeParameterNotResolved,
	"Parameter Not Allowed Error":  ErrorTypeParameterNotAllowed,
	"Dependency Error":             ErrorTypeDependency,
	"HTTP Error":                   ErrorTypeHTTP,
	"Missing Extension Error":      ErrorTypeMissingExtension,
	"Extension Autoloading Error":  ErrorTypeAutoLoad,
	"Sequence Error":               ErrorTypeSequence,
	"Invalid Configuration Error":  ErrorTypeInvalidConfiguration,
}

type Error struct {
	Type ErrorType
	Msg  string
}

func (e *Error) Error() string {
	return e.Msg
}

func (e *Error) Is(err error) bool {
	if other, ok := err.(*Error); ok {
		return other.Msg == e.Msg
	}
	return false
}

func errorDataError(errorData mapping.ErrorData) error {
	defer mapping.DestroyErrorData(&errorData)
	if !mapping.ErrorDataHasError(errorData) {
		return nil
	}

	t := mapping.ErrorDataErrorType(errorData)
	msg := mapping.ErrorDataMessage(errorData)

	return &Error{ErrorType(t), msg}
}

func getDuckDBError(errMsg string) error {
	errType := ErrorTypeInvalid

	// Find the end of the prefix ("<error-type> Error: ").
	if idx := strings.Index(errMsg, ": "); idx != -1 {
		if typ, ok := errorPrefixMap[errMsg[:idx]]; ok {
			errType = typ
		}
	}

	return &Error{
		Type: errType,
		Msg:  errMsg,
	}
}

type unprojectedColumnError struct {
	Index int
}

func (e *unprojectedColumnError) Error() string {
	return fmt.Sprintf("unprojected column: index %d is not projected", e.Index)
}

// sentinel value for errors.Is
var errUnprojectedColumn = &unprojectedColumnError{Index: -1}

// constructor that wraps the sentinel with context
func newUnprojectedColumnError(index int) error {
	if index == -1 {
		// avoid returning the sentinel directly for real index -1
		return &unprojectedColumnError{Index: index}
	}
	// wrap the sentinel so errors.Is works, but keep the index in the concrete error
	return fmt.Errorf("%w: index %d", errUnprojectedColumn, index)
}<|MERGE_RESOLUTION|>--- conflicted
+++ resolved
@@ -71,23 +71,6 @@
 }
 
 const (
-<<<<<<< HEAD
-	driverErrMsg           = "database/sql/driver"
-	castErrMsg             = "cast error"
-	convertErrMsg          = "conversion error"
-	invalidInputErrMsg     = "invalid input"
-	structFieldErrMsg      = "invalid STRUCT field"
-	columnCountErrMsg      = "invalid column count"
-	unsupportedTypeErrMsg  = "unsupported data type"
-	invalidatedAppenderMsg = "appended and not yet flushed data has been invalidated due to error"
-	tryOtherFuncErrMsg     = "please try this function instead"
-	indexErrMsg            = "index"
-	unknownTypeErrMsg      = "unknown type"
-	interfaceIsNilErrMsg   = "interface is nil"
-	duplicateNameErrMsg    = "duplicate name"
-	paramIndexErrMsg       = "invalid parameter index"
-	columnIndexErrMsg      = "invalid column index"
-=======
 	driverErrMsg            = "database/sql/driver"
 	castErrMsg              = "cast error"
 	convertErrMsg           = "conversion error"
@@ -103,7 +86,7 @@
 	interfaceIsNilErrMsg    = "interface is nil"
 	duplicateNameErrMsg     = "duplicate name"
 	paramIndexErrMsg        = "invalid parameter index"
->>>>>>> ef472714
+	columnIndexErrMsg      = "invalid column index"
 )
 
 var (
