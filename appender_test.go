package duckdb

import (
	"context"
	"database/sql"
	"database/sql/driver"
	"encoding/json"
	"fmt"
	"math/big"
	"math/rand"
	"reflect"
	"testing"
	"time"

	_ "time/tzdata"

	"github.com/go-viper/mapstructure/v2"
	"github.com/google/uuid"
	"github.com/stretchr/testify/require"
)

type simpleStruct struct {
	A int32 `db:"a"`
	B string
}

type duplicateKeyStruct struct {
	A         int64 `db:"Duplicate"`
	Duplicate int64
}

type wrappedSimpleStruct struct {
	A string
	B simpleStruct
}

type wrappedStruct struct {
	N string
	M simpleStruct
}

type doubleWrappedStruct struct {
	X string
	Y wrappedStruct
}

type structWithList struct {
	L []int32
}

type mixedStruct struct {
	A struct {
		L []string
	}
	B []struct {
		L []int32
	}
	C struct {
		L Map
	}
}

type nestedDataRow struct {
	ID                  int64
	stringList          []string
	intList             []int32
	nestedIntList       [][]int32
	tripleNestedIntList [][][]int32
	simpleStruct        simpleStruct
	wrappedStruct       wrappedStruct
	doubleWrappedStruct doubleWrappedStruct
	structList          []simpleStruct
	structWithList      structWithList
	mix                 mixedStruct
	mixList             []mixedStruct
}

type resultRow struct {
	ID                  int64
	stringList          []any
	intList             []any
	nestedIntList       []any
	tripleNestedIntList []any
	simpleStruct        any
	wrappedStruct       any
	doubleWrappedStruct any
	structList          []any
	structWithList      any
	mix                 any
	mixList             []any
}

func castList[T any](val []any) []T {
	res := make([]T, len(val))
	for i, v := range val {
		res[i] = v.(T)
	}
	return res
}

func castMapListToStruct[T any](t *testing.T, val []any) []T {
	res := make([]T, len(val))
	for i, v := range val {
		err := mapstructure.Decode(v, &res[i])
		require.NoError(t, err)
	}
	return res
}

func castMapToStruct[T any](t *testing.T, val any) T {
	var res T
	err := mapstructure.Decode(val, &res)
	require.NoError(t, err)
	return res
}

func randInt(lo int64, hi int64) int64 {
	return rand.Int63n(hi-lo+1) + lo
}

func prepareAppender[T require.TestingT](t T, query string) (*Connector, *sql.DB, driver.Conn, *Appender) {
	c := newConnectorWrapper(t, ``, nil)

	db := sql.OpenDB(c)
	_, err := db.Exec(query)
	require.NoError(t, err)

	conn := openDriverConnWrapper(t, c)
	a := newAppenderWrapper(t, &conn, "", "test")
	return c, db, conn, a
}

func cleanupAppender[T require.TestingT](t T, c *Connector, db *sql.DB, conn driver.Conn, a *Appender) {
	closeAppenderWrapper(t, a)
	closeDriverConnWrapper(t, &conn)
	closeDbWrapper(t, db)
	closeConnectorWrapper(t, c)
}

func TestAppenderClose(t *testing.T) {
<<<<<<< HEAD
	defer VerifyAllocationCounters()
=======
>>>>>>> 4eb179fc
	c, db, conn, a := prepareAppender(t, `CREATE TABLE test (i INTEGER)`)
	defer cleanupAppender(t, c, db, conn, a)
	require.NoError(t, a.AppendRow(int32(42)))
}

func TestAppendChunks(t *testing.T) {
<<<<<<< HEAD
	defer VerifyAllocationCounters()

=======
>>>>>>> 4eb179fc
	c, db, conn, a := prepareAppender(t, `
		CREATE TABLE test (
			id BIGINT,
			uint8 UTINYINT
	  	)`)
	defer cleanupAppender(t, c, db, conn, a)

	// Test appending a few data chunks.
	rowCount := GetDataChunkCapacity() * 5
	type row struct {
		ID    int64
		UInt8 uint8
	}

	rowsToAppend := make([]row, rowCount)
	for i := 0; i < rowCount; i++ {
		rowsToAppend[i] = row{ID: int64(i), UInt8: uint8(randInt(0, 255))}
		require.NoError(t, a.AppendRow(rowsToAppend[i].ID, rowsToAppend[i].UInt8))
	}
	require.NoError(t, a.Flush())

	// Verify results.
	res, err := db.QueryContext(context.Background(), `SELECT * FROM test ORDER BY id`)
	require.NoError(t, err)
	defer closeRowsWrapper(t, res)

	i := 0
	for res.Next() {
		r := row{}
		require.NoError(t, res.Scan(&r.ID, &r.UInt8))
		require.Equal(t, rowsToAppend[i], r)
		i++
	}
	require.Equal(t, rowCount, i)
}

func TestAppenderList(t *testing.T) {
<<<<<<< HEAD
	defer VerifyAllocationCounters()

=======
>>>>>>> 4eb179fc
	c, db, conn, a := prepareAppender(t, `
	CREATE TABLE test (
		string_list VARCHAR[],
		int_list INTEGER[]
	)`)
	defer cleanupAppender(t, c, db, conn, a)

	rowsToAppend := make([]nestedDataRow, 10)
	for i := 0; i < 10; i++ {
		rowsToAppend[i].stringList = []string{"a", "b", "c"}
		rowsToAppend[i].intList = []int32{1, 2, 3}
	}

	for _, row := range rowsToAppend {
		require.NoError(t, a.AppendRow(row.stringList, row.intList))
	}
	require.NoError(t, a.Flush())

	// Verify results.
	res, err := db.QueryContext(context.Background(), `SELECT * FROM test`)
	require.NoError(t, err)
	defer closeRowsWrapper(t, res)

	i := 0
	for res.Next() {
		var r resultRow
		require.NoError(t, res.Scan(&r.stringList, &r.intList))
		require.Equal(t, rowsToAppend[i].stringList, castList[string](r.stringList))
		require.Equal(t, rowsToAppend[i].intList, castList[int32](r.intList))
		i++
	}
	require.Equal(t, 10, i)
}

func TestAppenderArray(t *testing.T) {
<<<<<<< HEAD
	defer VerifyAllocationCounters()

=======
>>>>>>> 4eb179fc
	c, db, conn, a := prepareAppender(t, `CREATE TABLE test (string_array VARCHAR[3])`)
	defer cleanupAppender(t, c, db, conn, a)

	count := 10
	expected := Composite[[3]string]{[3]string{"a", "b", "c"}}
	for i := 0; i < count; i++ {
		require.NoError(t, a.AppendRow([]string{"a", "b", "c"}))
		require.NoError(t, a.AppendRow(expected.Get()))
	}
	require.NoError(t, a.Flush())

	// Verify results.
	res, err := db.QueryContext(context.Background(), `SELECT * FROM test`)
	require.NoError(t, err)
	defer closeRowsWrapper(t, res)

	i := 0
	for res.Next() {
		var r Composite[[3]string]
		require.NoError(t, res.Scan(&r))
		require.Equal(t, expected, r)
		i++
	}
	require.Equal(t, 2*count, i)
}

func TestAppenderNested(t *testing.T) {
<<<<<<< HEAD
	defer VerifyAllocationCounters()

=======
>>>>>>> 4eb179fc
	c, db, conn, a := prepareAppender(t, createNestedDataTableSQL)
	defer cleanupAppender(t, c, db, conn, a)

	const rowCount = 1000
	rowsToAppend := prepareNestedData(rowCount)
	appendNestedData(t, a, rowsToAppend)

	// Verify results.
	res, err := db.QueryContext(context.Background(), `SELECT * FROM test ORDER BY id`)
	require.NoError(t, err)
	defer closeRowsWrapper(t, res)

	i := 0
	for res.Next() {
		var r resultRow
		require.NoError(t, res.Scan(
			&r.ID,
			&r.stringList,
			&r.intList,
			&r.nestedIntList,
			&r.tripleNestedIntList,
			&r.simpleStruct,
			&r.wrappedStruct,
			&r.doubleWrappedStruct,
			&r.structList,
			&r.structWithList,
			&r.mix,
			&r.mixList,
		))

		require.Equal(t, rowsToAppend[i].ID, r.ID)
		require.Equal(t, rowsToAppend[i].stringList, castList[string](r.stringList))
		require.Equal(t, rowsToAppend[i].intList, castList[int32](r.intList))

		strRes := fmt.Sprintf("%v", r.nestedIntList)
		require.Equal(t, "[[1 2 3] [4 5 6]]", strRes)
		strRes = fmt.Sprintf("%v", r.tripleNestedIntList)
		require.Equal(t, "[[[1 2 3] [4 5 6]] [[7 8 9] [10 11 12]]]", strRes)

		require.Equal(t, rowsToAppend[i].simpleStruct, castMapToStruct[simpleStruct](t, r.simpleStruct))
		require.Equal(t, rowsToAppend[i].wrappedStruct, castMapToStruct[wrappedStruct](t, r.wrappedStruct))
		require.Equal(t, rowsToAppend[i].doubleWrappedStruct, castMapToStruct[doubleWrappedStruct](t, r.doubleWrappedStruct))

		require.Equal(t, rowsToAppend[i].structList, castMapListToStruct[simpleStruct](t, r.structList))
		require.Equal(t, rowsToAppend[i].structWithList, castMapToStruct[structWithList](t, r.structWithList))
		require.Equal(t, rowsToAppend[i].mix, castMapToStruct[mixedStruct](t, r.mix))
		require.Equal(t, rowsToAppend[i].mixList, castMapListToStruct[mixedStruct](t, r.mixList))

		i++
	}
	require.Equal(t, rowCount, i)
}

func TestAppenderNullList(t *testing.T) {
<<<<<<< HEAD
	defer VerifyAllocationCounters()

=======
>>>>>>> 4eb179fc
	c, db, conn, a := prepareAppender(t, `CREATE TABLE test (int_slice VARCHAR[][][])`)
	defer cleanupAppender(t, c, db, conn, a)

	require.NoError(t, a.AppendRow([][][]string{{{}}}))
	require.NoError(t, a.AppendRow([][][]string{{{"1", "2", "3"}, {"4", "5", "6"}}}))
	require.NoError(t, a.AppendRow([][][]string{{{"1"}, nil}}))
	require.NoError(t, a.AppendRow(nil))
	require.NoError(t, a.AppendRow([][][]string{nil, {{"2"}}}))
	require.NoError(t, a.AppendRow([][][]string{{nil, {"3"}}, {{"4"}}}))
	require.NoError(t, a.Flush())

	// Verify results.
	res, err := db.QueryContext(context.Background(), `SELECT int_slice FROM test`)
	require.NoError(t, err)
	defer closeRowsWrapper(t, res)

	var strResult []string
	strResult = append(strResult, "[[[]]]")
	strResult = append(strResult, "[[[1 2 3] [4 5 6]]]")
	strResult = append(strResult, "[[[1] <nil>]]")
	strResult = append(strResult, "<nil>")
	strResult = append(strResult, "[<nil> [[2]]]")
	strResult = append(strResult, "[[<nil> [3]] [[4]]]")

	i := 0
	for res.Next() {
		var strS string
		var intS []any
		err := res.Scan(&intS)
		if err != nil {
			strS = "<nil>"
		} else {
			strS = fmt.Sprintf("%v", intS)
		}

		require.Equal(t, strResult[i], strS, "row %d: expected %v, got %v", i, strResult[i], strS)
		i++
	}
}

func TestAppenderNullStruct(t *testing.T) {
<<<<<<< HEAD
	defer VerifyAllocationCounters()

=======
>>>>>>> 4eb179fc
	c, db, conn, a := prepareAppender(t, `
	CREATE TABLE test (
		simple_struct STRUCT(a INT, B VARCHAR)
	)`)
	defer cleanupAppender(t, c, db, conn, a)

	require.NoError(t, a.AppendRow(simpleStruct{1, "hello"}))
	require.NoError(t, a.AppendRow(nil))
	require.NoError(t, a.Flush())

	// Verify results.
	res, err := db.QueryContext(context.Background(), `SELECT simple_struct FROM test`)
	require.NoError(t, err)
	defer closeRowsWrapper(t, res)

	i := 0
	for res.Next() {
		var row any
		err := res.Scan(&row)
		switch i {
		case 0:
			require.NoError(t, err)
		case 1:
			require.Nil(t, row)
		}
		i++
	}
}

func TestAppenderNestedNullStruct(t *testing.T) {
<<<<<<< HEAD
	defer VerifyAllocationCounters()

=======
>>>>>>> 4eb179fc
	c, db, conn, a := prepareAppender(t, `
	CREATE TABLE test (
		double_wrapped_struct STRUCT(
				X VARCHAR,
				Y STRUCT(
					N VARCHAR,
					M STRUCT(
						a INT,
						B VARCHAR
					)
				)
			)
	)`)
	defer cleanupAppender(t, c, db, conn, a)

	require.NoError(t, a.AppendRow(doubleWrappedStruct{
		"so much nesting",
		wrappedStruct{
			"wrapped",
			simpleStruct{1, "foo"},
		},
	}))
	require.NoError(t, a.AppendRow(nil))
	require.NoError(t, a.AppendRow(doubleWrappedStruct{
		"now we are done nesting NULLs",
		wrappedStruct{
			"unwrap",
			simpleStruct{21, "bar"},
		},
	}))
	require.NoError(t, a.Flush())

	// Verify results.
	res, err := db.QueryContext(context.Background(), `SELECT double_wrapped_struct FROM test`)
	require.NoError(t, err)
	defer closeRowsWrapper(t, res)

	i := 0
	for res.Next() {
		var row any
		err := res.Scan(&row)
		if i == 1 {
			require.Nil(t, row)
		} else {
			require.NoError(t, err)
		}
		i++
	}
}

func TestAppenderNullIntAndString(t *testing.T) {
<<<<<<< HEAD
	defer VerifyAllocationCounters()

=======
>>>>>>> 4eb179fc
	c, db, conn, a := prepareAppender(t, `CREATE TABLE test (id BIGINT, str VARCHAR)`)
	defer cleanupAppender(t, c, db, conn, a)

	require.NoError(t, a.AppendRow(int64(32), "hello"))
	require.NoError(t, a.AppendRow(nil, nil))
	require.NoError(t, a.AppendRow(nil, "half valid thingy"))
	require.NoError(t, a.AppendRow(int64(60), nil))
	require.NoError(t, a.AppendRow(int64(42), "valid again"))
	require.NoError(t, a.Flush())

	// Verify results.
	res, err := db.QueryContext(context.Background(), `SELECT * FROM test`)
	require.NoError(t, err)
	defer closeRowsWrapper(t, res)

	i := 0
	for res.Next() {
		var id int
		var str string
		err := res.Scan(
			&id,
			&str,
		)
		if i == 0 {
			require.NoError(t, err)
			require.Equal(t, 32, id)
			require.Equal(t, "hello", str)
		} else if i > 0 && i < 4 {
			require.Error(t, err)
		} else {
			require.NoError(t, err)
			require.Equal(t, 42, id)
			require.Equal(t, "valid again", str)
		}
		i++
	}
}

func TestAppenderUUID(t *testing.T) {
<<<<<<< HEAD
	defer VerifyAllocationCounters()

=======
>>>>>>> 4eb179fc
	c, db, conn, a := prepareAppender(t, `CREATE TABLE test (id UUID)`)
	defer cleanupAppender(t, c, db, conn, a)

	id := UUID(uuid.New())
	otherId := UUID(uuid.New())
	require.NoError(t, a.AppendRow(id))
	require.NoError(t, a.AppendRow(&otherId))
	require.NoError(t, a.AppendRow((*UUID)(nil)))
	require.NoError(t, a.AppendRow(nil))
	require.NoError(t, a.Flush())

	// Verify results.
	res, err := db.QueryContext(context.Background(), `SELECT id FROM test`)
	require.NoError(t, err)
	defer closeRowsWrapper(t, res)

	i := 0
	for res.Next() {
		if i == 0 {
			var r UUID
			require.NoError(t, res.Scan(&r))
			require.Equal(t, id, r)
		} else {
			var r *UUID
			require.NoError(t, res.Scan(&r))
			if i == 1 {
				require.Equal(t, otherId, *r)
			} else {
				require.Nil(t, r)
			}
		}
		i++
	}
}

func newAppenderHugeIntTest[T numericType](val T, c *Connector, db *sql.DB, a *Appender) func(t *testing.T) {
	return func(t *testing.T) {
		typeName := reflect.TypeOf(val).String()
		require.NoError(t, a.AppendRow(val, typeName))
		require.NoError(t, a.Flush())

		// Verify results.
		res := db.QueryRowContext(context.Background(), `SELECT val FROM test WHERE id == ?`, typeName)

		var r *big.Int
		require.NoError(t, res.Scan(&r))
		require.Equal(t, big.NewInt(int64(val)), r)
	}
}

func TestAppenderHugeInt(t *testing.T) {
<<<<<<< HEAD
	defer VerifyAllocationCounters()

=======
>>>>>>> 4eb179fc
	c, db, conn, a := prepareAppender(t, `CREATE TABLE test (val HUGEINT, id VARCHAR)`)
	defer cleanupAppender(t, c, db, conn, a)

	tests := map[string]func(t *testing.T){
		"int8":    newAppenderHugeIntTest[int8](1, c, db, a),
		"int16":   newAppenderHugeIntTest[int16](2, c, db, a),
		"int32":   newAppenderHugeIntTest[int32](3, c, db, a),
		"int64":   newAppenderHugeIntTest[int64](4, c, db, a),
		"uint8":   newAppenderHugeIntTest[uint8](5, c, db, a),
		"uint16":  newAppenderHugeIntTest[uint16](6, c, db, a),
		"uint32":  newAppenderHugeIntTest[uint32](7, c, db, a),
		"uint64":  newAppenderHugeIntTest[uint64](8, c, db, a),
		"float32": newAppenderHugeIntTest[float32](9, c, db, a),
		"float64": newAppenderHugeIntTest[float64](10, c, db, a),
	}
	for name, test := range tests {
		t.Run(name, test)
	}
}

func TestAppenderTsNs(t *testing.T) {
<<<<<<< HEAD
	defer VerifyAllocationCounters()

=======
>>>>>>> 4eb179fc
	c, db, conn, a := prepareAppender(t, `CREATE TABLE test (timestamp TIMESTAMP_NS)`)
	defer cleanupAppender(t, c, db, conn, a)

	ts := time.Date(2022, time.January, 1, 12, 0, 33, 242, time.UTC)
	require.NoError(t, a.AppendRow(ts))
	require.NoError(t, a.Flush())

	// Verify results.
	res := db.QueryRowContext(context.Background(), `SELECT timestamp FROM test`)

	var r time.Time
	require.NoError(t, res.Scan(&r))
	require.Equal(t, ts, r)
}

func TestAppenderDate(t *testing.T) {
<<<<<<< HEAD
	defer VerifyAllocationCounters()

=======
>>>>>>> 4eb179fc
	c, db, conn, a := prepareAppender(t, `CREATE TABLE test (date DATE)`)
	defer cleanupAppender(t, c, db, conn, a)

	ts := time.Date(1996, time.July, 23, 11, 42, 23, 123, time.UTC)
	require.NoError(t, a.AppendRow(ts))
	require.NoError(t, a.Flush())

	// Verify results.
	res := db.QueryRowContext(context.Background(), `SELECT date FROM test`)

	var r time.Time
	require.NoError(t, res.Scan(&r))
	require.Equal(t, ts.Year(), r.Year())
	require.Equal(t, ts.Month(), r.Month())
	require.Equal(t, ts.Day(), r.Day())
}

func TestAppenderTime(t *testing.T) {
<<<<<<< HEAD
	defer VerifyAllocationCounters()

=======
>>>>>>> 4eb179fc
	c, db, conn, a := prepareAppender(t, `CREATE TABLE test (time TIME)`)
	defer cleanupAppender(t, c, db, conn, a)

	ts := time.Date(1996, time.July, 23, 11, 42, 23, 123000, time.UTC)
	require.NoError(t, a.AppendRow(ts))
	require.NoError(t, a.Flush())

	// Verify results.
	res := db.QueryRowContext(context.Background(), `SELECT time FROM test`)

	var r time.Time
	require.NoError(t, res.Scan(&r))
	base := time.Date(1, time.January, 1, 11, 42, 23, 123000, time.UTC)
	require.Equal(t, base.UnixMicro(), r.UnixMicro())
}

func TestAppenderTimeTZ(t *testing.T) {
<<<<<<< HEAD
	defer VerifyAllocationCounters()

=======
>>>>>>> 4eb179fc
	c, db, conn, a := prepareAppender(t, `CREATE TABLE test (time TIMETZ)`)
	defer cleanupAppender(t, c, db, conn, a)

	loc, _ := time.LoadLocation("Asia/Shanghai")
	ts := time.Date(1996, time.July, 23, 11, 42, 23, 123000, loc)
	require.NoError(t, a.AppendRow(ts))
	require.NoError(t, a.Flush())

	// Verify results.
	res := db.QueryRowContext(context.Background(), `SELECT time FROM test`)

	var r time.Time
	require.NoError(t, res.Scan(&r))
	base := time.Date(1, time.January, 1, 3, 42, 23, 123000, time.UTC)
	require.Equal(t, base.UnixMicro(), r.UnixMicro())
}

func TestAppenderBlob(t *testing.T) {
<<<<<<< HEAD
	defer VerifyAllocationCounters()

=======
>>>>>>> 4eb179fc
	c, db, conn, a := prepareAppender(t, `CREATE TABLE test (data BLOB)`)
	defer cleanupAppender(t, c, db, conn, a)

	data := []byte{0x01, 0x02, 0x00, 0x03, 0x04}
	require.NoError(t, a.AppendRow(data))

	// Treat []uint8 the same as []byte.
	uint8Slice := []uint8{0x01, 0x02, 0x00, 0x03, 0x04}
	require.NoError(t, a.AppendRow(uint8Slice))
	require.NoError(t, a.Flush())

	// Verify results.
	res, err := db.QueryContext(context.Background(), `SELECT data FROM test`)
	require.NoError(t, err)
	defer closeRowsWrapper(t, res)

	i := 0
	for res.Next() {
		var b []byte
		require.NoError(t, res.Scan(&b))
		require.Equal(t, data, b)
		i++
	}
	require.Equal(t, 2, i)
}

func TestAppenderBlobTinyInt(t *testing.T) {
<<<<<<< HEAD
	defer VerifyAllocationCounters()

=======
>>>>>>> 4eb179fc
	c, db, conn, a := prepareAppender(t, `
	CREATE TABLE test (
		data UTINYINT[]
	)`)
	defer cleanupAppender(t, c, db, conn, a)

	require.NoError(t, a.AppendRow(nil))

	// We treat the byte slice as a list, as that's the type we set when creating the appender.
	require.NoError(t, a.AppendRow([]byte{0x01, 0x02, 0x03, 0x04}))
	require.NoError(t, a.AppendRow([]byte{0x01, 0x00, 0x03, 0x04, 0x01, 0x00, 0x03, 0x04, 0x01, 0x00, 0x03, 0x04, 0x01, 0x00, 0x03, 0x04}))
	require.NoError(t, a.AppendRow([]byte{}))
	require.NoError(t, a.Flush())

	// Verify results.
	res, err := db.QueryContext(context.Background(), `SELECT CASE WHEN data IS NULL THEN 'NULL' ELSE data::VARCHAR END FROM test`)
	require.NoError(t, err)
	defer closeRowsWrapper(t, res)

	expected := []string{
		"NULL",
		"[1, 2, 3, 4]",
		"[1, 0, 3, 4, 1, 0, 3, 4, 1, 0, 3, 4, 1, 0, 3, 4]",
		"[]",
	}

	i := 0
	for res.Next() {
		var str string
		require.NoError(t, res.Scan(&str))
		require.Equal(t, expected[i], str)
		i++
	}
	require.Equal(t, 4, i)
}

func TestAppenderUint8SliceTinyInt(t *testing.T) {
<<<<<<< HEAD
	defer VerifyAllocationCounters()

=======
>>>>>>> 4eb179fc
	c, db, conn, a := prepareAppender(t, `
	CREATE TABLE test (
		data UTINYINT[]
	)`)
	defer cleanupAppender(t, c, db, conn, a)

	require.NoError(t, a.AppendRow(nil))
	require.NoError(t, a.AppendRow([]uint8{0x01, 0x00, 0x03, 0x04, 8, 9, 7, 6, 5, 4, 3, 2, 1, 0}))
	require.NoError(t, a.AppendRow([]uint8{}))
	require.NoError(t, a.Flush())

	// Verify results.
	res, err := db.QueryContext(context.Background(), `SELECT CASE WHEN data IS NULL THEN 'NULL' ELSE data::VARCHAR END FROM test`)
	require.NoError(t, err)
	defer closeRowsWrapper(t, res)

	expected := []string{
		"NULL",
		"[1, 0, 3, 4, 8, 9, 7, 6, 5, 4, 3, 2, 1, 0]",
		"[]",
	}

	i := 0
	for res.Next() {
		var str string
		require.NoError(t, res.Scan(&str))
		require.Equal(t, expected[i], str)
		i++
	}
	require.Equal(t, 3, i)
}

func TestAppenderDecimal(t *testing.T) {
<<<<<<< HEAD
	defer VerifyAllocationCounters()

=======
>>>>>>> 4eb179fc
	c, db, conn, a := prepareAppender(t, `
	CREATE TABLE test (
		data DECIMAL(4,3)
	)`)
	defer cleanupAppender(t, c, db, conn, a)

	require.NoError(t, a.AppendRow(nil))
	require.NoError(t, a.AppendRow(Decimal{Width: uint8(4), Value: big.NewInt(1), Scale: 3}))
	require.NoError(t, a.AppendRow(Decimal{Width: uint8(4), Value: big.NewInt(2), Scale: 3}))
	require.NoError(t, a.Flush())

	// Verify results.
	res, err := db.QueryContext(context.Background(), `SELECT CASE WHEN data IS NULL THEN 'NULL' ELSE data::VARCHAR END FROM test`)
	require.NoError(t, err)
	defer closeRowsWrapper(t, res)

	expected := []string{
		"NULL",
		"0.001",
		"0.002",
	}

	i := 0
	for res.Next() {
		var str string
		require.NoError(t, res.Scan(&str))
		require.Equal(t, expected[i], str)
		i++
	}
	require.Equal(t, 3, i)
}

var jsonInputs = [][]byte{
	[]byte(`{"c1": 42, "l1": [1, 2, 3], "s1": {"a": 101, "b": ["hello", "world"]}, "l2": [{"a": [{"a": [4.2, 7.9]}]}]}`),
	[]byte(`{"c1": null, "l1": [null, 2, null], "s1": {"a": null, "b": ["hello", null]}, "l2": [{"a": [{"a": [null, 7.9]}]}]}`),
	[]byte(`{"c1": null, "l1": null, "s1": {"a": null, "b": null}, "l2": [{"a": [{"a": null}]}]}`),
	[]byte(`{"c1": null, "l1": null, "s1": null, "l2": [{"a": [null, {"a": null}]}]}`),
	[]byte(`{"c1": null, "l1": null, "s1": null, "l2": [{"a": null}]}`),
	[]byte(`{"c1": null, "l1": null, "s1": null, "l2": [null, null]}`),
	[]byte(`{"c1": null, "l1": null, "s1": null, "l2": null}`),
}

var jsonResults = [][]string{
	{"42", "[1 2 3]", "map[a:101 b:[hello world]]", "[map[a:[map[a:[4.2 7.9]]]]]"},
	{"<nil>", "[<nil> 2 <nil>]", "map[a:<nil> b:[hello <nil>]]", "[map[a:[map[a:[<nil> 7.9]]]]]"},
	{"<nil>", "<nil>", "map[a:<nil> b:<nil>]", "[map[a:[map[a:<nil>]]]]"},
	{"<nil>", "<nil>", "<nil>", "[map[a:[<nil> map[a:<nil>]]]]"},
	{"<nil>", "<nil>", "<nil>", "[map[a:<nil>]]"},
	{"<nil>", "<nil>", "<nil>", "[<nil> <nil>]"},
	{"<nil>", "<nil>", "<nil>", "<nil>"},
}

func TestAppenderWithJSON(t *testing.T) {
<<<<<<< HEAD
	defer VerifyAllocationCounters()

=======
>>>>>>> 4eb179fc
	c, db, conn, a := prepareAppender(t, `
		CREATE TABLE test (
		    c1 UBIGINT,
			l1 TINYINT[],
			s1 STRUCT(a INTEGER, b VARCHAR[]),
		    l2 STRUCT(a STRUCT(a FLOAT[])[])[]              
	  	)`)
	defer cleanupAppender(t, c, db, conn, a)

	for _, jsonInput := range jsonInputs {
		var jsonData map[string]interface{}
		err := json.Unmarshal(jsonInput, &jsonData)
		require.NoError(t, err)
		require.NoError(t, a.AppendRow(jsonData["c1"], jsonData["l1"], jsonData["s1"], jsonData["l2"]))
	}

	require.NoError(t, a.Flush())

	// Verify results.
	res, err := db.QueryContext(context.Background(), `SELECT * FROM test`)
	require.NoError(t, err)
	defer closeRowsWrapper(t, res)

	i := 0
	for res.Next() {
		var (
			c1 interface{}
			l1 interface{}
			s1 interface{}
			l2 interface{}
		)
		err := res.Scan(&c1, &l1, &s1, &l2)
		require.NoError(t, err)
		require.Equal(t, jsonResults[i][0], fmt.Sprint(c1))
		require.Equal(t, jsonResults[i][1], fmt.Sprint(l1))
		require.Equal(t, jsonResults[i][2], fmt.Sprint(s1))
		require.Equal(t, jsonResults[i][3], fmt.Sprint(l2))
		i++
	}
	require.Equal(t, len(jsonInputs), i)
}

func BenchmarkAppenderNested(b *testing.B) {
	c, db, conn, a := prepareAppender(b, createNestedDataTableSQL)
	defer cleanupAppender(b, c, db, conn, a)

	const rowCount = 600
	rowsToAppend := prepareNestedData(rowCount)

	b.ResetTimer()
	for n := 0; n < b.N; n++ {
		appendNestedData(b, a, rowsToAppend)
	}
	b.StopTimer()
}

const createNestedDataTableSQL = `
	CREATE TABLE test (
		id BIGINT,
		string_list VARCHAR[],
		int_list INT[],
		nested_int_list INT[][],
		triple_nested_int_list INT[][][],
		simple_struct STRUCT(a INT, B VARCHAR),
		wrapped_struct STRUCT(N VARCHAR, M STRUCT(a INT, B VARCHAR)),
		double_wrapped_struct STRUCT(
			X VARCHAR,
			Y STRUCT(
				N VARCHAR,
				M STRUCT(
					a INT,
					B VARCHAR
				)
			)
		),
		struct_list STRUCT(a INT, B VARCHAR)[],
		struct_with_list STRUCT(L INT[]),
		mix STRUCT(
			A STRUCT(L VARCHAR[]),
			B STRUCT(L INT[])[],
			C STRUCT(L MAP(VARCHAR, INT))
		),
		mix_list STRUCT(
			A STRUCT(L VARCHAR[]),
			B STRUCT(L INT[])[],
			C STRUCT(L MAP(VARCHAR, INT))
		)[]
	)
`

func prepareNestedData(rowCount int) []nestedDataRow {
	ms := mixedStruct{
		A: struct {
			L []string
		}{
			[]string{"a", "b", "c"},
		},
		B: []struct {
			L []int32
		}{
			{[]int32{1, 2, 3}},
		},
		C: struct {
			L Map
		}{L: Map{"foo": int32(1), "bar": int32(2)}},
	}

	rowsToAppend := make([]nestedDataRow, rowCount)
	for i := 0; i < rowCount; i++ {
		rowsToAppend[i].ID = int64(i)
		rowsToAppend[i].stringList = []string{"a", "b", "c"}
		rowsToAppend[i].intList = []int32{1, 2, 3}
		rowsToAppend[i].nestedIntList = [][]int32{{1, 2, 3}, {4, 5, 6}}
		rowsToAppend[i].tripleNestedIntList = [][][]int32{
			{{1, 2, 3}, {4, 5, 6}},
			{{7, 8, 9}, {10, 11, 12}},
		}
		rowsToAppend[i].simpleStruct = simpleStruct{A: 1, B: "foo"}
		rowsToAppend[i].wrappedStruct = wrappedStruct{"wrapped", simpleStruct{1, "foo"}}
		rowsToAppend[i].doubleWrappedStruct = doubleWrappedStruct{
			"so much nesting",
			wrappedStruct{
				"wrapped",
				simpleStruct{1, "foo"},
			},
		}
		rowsToAppend[i].structList = []simpleStruct{{1, "a"}, {2, "b"}, {3, "c"}}
		rowsToAppend[i].structWithList.L = []int32{6, 7, 8}
		rowsToAppend[i].mix = ms
		rowsToAppend[i].mixList = []mixedStruct{ms, ms}
	}

	return rowsToAppend
}

func appendNestedData[T require.TestingT](t T, a *Appender, rowsToAppend []nestedDataRow) {
	for _, row := range rowsToAppend {
		require.NoError(t, a.AppendRow(
			row.ID,
			row.stringList,
			row.intList,
			row.nestedIntList,
			row.tripleNestedIntList,
			row.simpleStruct,
			row.wrappedStruct,
			row.doubleWrappedStruct,
			row.structList,
			row.structWithList,
			row.mix,
			row.mixList))
	}
	require.NoError(t, a.Flush())
}

var types = map[reflect.Type]string{
	reflect.TypeFor[int8](): "TINYINT",
}

func benchmarkAppenderSingle[T any](v T) func(*testing.B) {
	return func(b *testing.B) {
		if _, ok := types[reflect.TypeFor[T]()]; !ok {
			b.Fatal("Type not defined in table:", reflect.TypeFor[T]())
		}
		defer VerifyAllocationCounters()

		tableSQL := fmt.Sprintf(createSingleTableSQL, types[reflect.TypeFor[T]()])
		c, db, conn, a := prepareAppender(b, tableSQL)
		defer cleanupAppender(b, c, db, conn, a)

		const rowsToAppend = 2048
		vec := [rowsToAppend]T{}
		for i := 0; i < 2048; i++ {
			vec[i] = v
		}

		b.ResetTimer()
		for n := 0; n < b.N; n++ {
			for i := 0; i < rowsToAppend; i++ {
				if err := a.AppendRow(v); err != nil {
					b.Error(err)
				}
			}
		}
		b.StopTimer()
	}
}

func BenchmarkAppenderSingle(b *testing.B) {
	b.Run("int8", benchmarkAppenderSingle[int8](0))
}

const createSingleTableSQL = `CREATE TABLE test (nested_int_list %s)`<|MERGE_RESOLUTION|>--- conflicted
+++ resolved
@@ -138,21 +138,12 @@
 }
 
 func TestAppenderClose(t *testing.T) {
-<<<<<<< HEAD
-	defer VerifyAllocationCounters()
-=======
->>>>>>> 4eb179fc
 	c, db, conn, a := prepareAppender(t, `CREATE TABLE test (i INTEGER)`)
 	defer cleanupAppender(t, c, db, conn, a)
 	require.NoError(t, a.AppendRow(int32(42)))
 }
 
 func TestAppendChunks(t *testing.T) {
-<<<<<<< HEAD
-	defer VerifyAllocationCounters()
-
-=======
->>>>>>> 4eb179fc
 	c, db, conn, a := prepareAppender(t, `
 		CREATE TABLE test (
 			id BIGINT,
@@ -190,11 +181,6 @@
 }
 
 func TestAppenderList(t *testing.T) {
-<<<<<<< HEAD
-	defer VerifyAllocationCounters()
-
-=======
->>>>>>> 4eb179fc
 	c, db, conn, a := prepareAppender(t, `
 	CREATE TABLE test (
 		string_list VARCHAR[],
@@ -230,11 +216,6 @@
 }
 
 func TestAppenderArray(t *testing.T) {
-<<<<<<< HEAD
-	defer VerifyAllocationCounters()
-
-=======
->>>>>>> 4eb179fc
 	c, db, conn, a := prepareAppender(t, `CREATE TABLE test (string_array VARCHAR[3])`)
 	defer cleanupAppender(t, c, db, conn, a)
 
@@ -262,11 +243,6 @@
 }
 
 func TestAppenderNested(t *testing.T) {
-<<<<<<< HEAD
-	defer VerifyAllocationCounters()
-
-=======
->>>>>>> 4eb179fc
 	c, db, conn, a := prepareAppender(t, createNestedDataTableSQL)
 	defer cleanupAppender(t, c, db, conn, a)
 
@@ -321,11 +297,6 @@
 }
 
 func TestAppenderNullList(t *testing.T) {
-<<<<<<< HEAD
-	defer VerifyAllocationCounters()
-
-=======
->>>>>>> 4eb179fc
 	c, db, conn, a := prepareAppender(t, `CREATE TABLE test (int_slice VARCHAR[][][])`)
 	defer cleanupAppender(t, c, db, conn, a)
 
@@ -367,11 +338,6 @@
 }
 
 func TestAppenderNullStruct(t *testing.T) {
-<<<<<<< HEAD
-	defer VerifyAllocationCounters()
-
-=======
->>>>>>> 4eb179fc
 	c, db, conn, a := prepareAppender(t, `
 	CREATE TABLE test (
 		simple_struct STRUCT(a INT, B VARCHAR)
@@ -402,11 +368,6 @@
 }
 
 func TestAppenderNestedNullStruct(t *testing.T) {
-<<<<<<< HEAD
-	defer VerifyAllocationCounters()
-
-=======
->>>>>>> 4eb179fc
 	c, db, conn, a := prepareAppender(t, `
 	CREATE TABLE test (
 		double_wrapped_struct STRUCT(
@@ -458,11 +419,6 @@
 }
 
 func TestAppenderNullIntAndString(t *testing.T) {
-<<<<<<< HEAD
-	defer VerifyAllocationCounters()
-
-=======
->>>>>>> 4eb179fc
 	c, db, conn, a := prepareAppender(t, `CREATE TABLE test (id BIGINT, str VARCHAR)`)
 	defer cleanupAppender(t, c, db, conn, a)
 
@@ -502,11 +458,6 @@
 }
 
 func TestAppenderUUID(t *testing.T) {
-<<<<<<< HEAD
-	defer VerifyAllocationCounters()
-
-=======
->>>>>>> 4eb179fc
 	c, db, conn, a := prepareAppender(t, `CREATE TABLE test (id UUID)`)
 	defer cleanupAppender(t, c, db, conn, a)
 
@@ -558,11 +509,6 @@
 }
 
 func TestAppenderHugeInt(t *testing.T) {
-<<<<<<< HEAD
-	defer VerifyAllocationCounters()
-
-=======
->>>>>>> 4eb179fc
 	c, db, conn, a := prepareAppender(t, `CREATE TABLE test (val HUGEINT, id VARCHAR)`)
 	defer cleanupAppender(t, c, db, conn, a)
 
@@ -584,11 +530,6 @@
 }
 
 func TestAppenderTsNs(t *testing.T) {
-<<<<<<< HEAD
-	defer VerifyAllocationCounters()
-
-=======
->>>>>>> 4eb179fc
 	c, db, conn, a := prepareAppender(t, `CREATE TABLE test (timestamp TIMESTAMP_NS)`)
 	defer cleanupAppender(t, c, db, conn, a)
 
@@ -605,11 +546,6 @@
 }
 
 func TestAppenderDate(t *testing.T) {
-<<<<<<< HEAD
-	defer VerifyAllocationCounters()
-
-=======
->>>>>>> 4eb179fc
 	c, db, conn, a := prepareAppender(t, `CREATE TABLE test (date DATE)`)
 	defer cleanupAppender(t, c, db, conn, a)
 
@@ -628,11 +564,6 @@
 }
 
 func TestAppenderTime(t *testing.T) {
-<<<<<<< HEAD
-	defer VerifyAllocationCounters()
-
-=======
->>>>>>> 4eb179fc
 	c, db, conn, a := prepareAppender(t, `CREATE TABLE test (time TIME)`)
 	defer cleanupAppender(t, c, db, conn, a)
 
@@ -650,11 +581,6 @@
 }
 
 func TestAppenderTimeTZ(t *testing.T) {
-<<<<<<< HEAD
-	defer VerifyAllocationCounters()
-
-=======
->>>>>>> 4eb179fc
 	c, db, conn, a := prepareAppender(t, `CREATE TABLE test (time TIMETZ)`)
 	defer cleanupAppender(t, c, db, conn, a)
 
@@ -673,11 +599,6 @@
 }
 
 func TestAppenderBlob(t *testing.T) {
-<<<<<<< HEAD
-	defer VerifyAllocationCounters()
-
-=======
->>>>>>> 4eb179fc
 	c, db, conn, a := prepareAppender(t, `CREATE TABLE test (data BLOB)`)
 	defer cleanupAppender(t, c, db, conn, a)
 
@@ -705,11 +626,6 @@
 }
 
 func TestAppenderBlobTinyInt(t *testing.T) {
-<<<<<<< HEAD
-	defer VerifyAllocationCounters()
-
-=======
->>>>>>> 4eb179fc
 	c, db, conn, a := prepareAppender(t, `
 	CREATE TABLE test (
 		data UTINYINT[]
@@ -747,11 +663,6 @@
 }
 
 func TestAppenderUint8SliceTinyInt(t *testing.T) {
-<<<<<<< HEAD
-	defer VerifyAllocationCounters()
-
-=======
->>>>>>> 4eb179fc
 	c, db, conn, a := prepareAppender(t, `
 	CREATE TABLE test (
 		data UTINYINT[]
@@ -785,11 +696,6 @@
 }
 
 func TestAppenderDecimal(t *testing.T) {
-<<<<<<< HEAD
-	defer VerifyAllocationCounters()
-
-=======
->>>>>>> 4eb179fc
 	c, db, conn, a := prepareAppender(t, `
 	CREATE TABLE test (
 		data DECIMAL(4,3)
@@ -843,11 +749,6 @@
 }
 
 func TestAppenderWithJSON(t *testing.T) {
-<<<<<<< HEAD
-	defer VerifyAllocationCounters()
-
-=======
->>>>>>> 4eb179fc
 	c, db, conn, a := prepareAppender(t, `
 		CREATE TABLE test (
 		    c1 UBIGINT,
@@ -1011,8 +912,6 @@
 		if _, ok := types[reflect.TypeFor[T]()]; !ok {
 			b.Fatal("Type not defined in table:", reflect.TypeFor[T]())
 		}
-		defer VerifyAllocationCounters()
-
 		tableSQL := fmt.Sprintf(createSingleTableSQL, types[reflect.TypeFor[T]()])
 		c, db, conn, a := prepareAppender(b, tableSQL)
 		defer cleanupAppender(b, c, db, conn, a)
