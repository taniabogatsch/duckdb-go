--- conflicted
+++ resolved
@@ -253,7 +253,6 @@
 	return info, nil
 }
 
-<<<<<<< HEAD
 // NewUnionInfo returns union type information.
 // memberTypes contains the type information of the union members.
 // memberNames contains the names of the union members.
@@ -286,10 +285,7 @@
 	return info, nil
 }
 
-func (info *typeInfo) logicalType() C.duckdb_logical_type {
-=======
 func (info *typeInfo) logicalType() mapping.LogicalType {
->>>>>>> cdeae8e6
 	switch info.Type {
 	case TYPE_BOOLEAN, TYPE_TINYINT, TYPE_SMALLINT, TYPE_INTEGER, TYPE_BIGINT, TYPE_UTINYINT, TYPE_USMALLINT,
 		TYPE_UINTEGER, TYPE_UBIGINT, TYPE_FLOAT, TYPE_DOUBLE, TYPE_TIMESTAMP, TYPE_TIMESTAMP_S, TYPE_TIMESTAMP_MS,
